--- conflicted
+++ resolved
@@ -375,15 +375,12 @@
 findOptimalCombination(report_t *rep, filter_matrix_t *mat, int m, int32_t *ind,
                        int32_t j, double *tfill, double *tMST)
 {
-<<<<<<< HEAD
   /* we can use here two algorithms:
      (a) tryAllCombinations tries to merge row i with all other (m-1) rows,
          for each i, 0 <= i < m, and keeps the best i
      (b) useMinimalSpanningTree computes a minimal spanning tree
      Both have complexity O(m^2), and useMinimalSpanningTree is always better
      or equal. */
-=======
->>>>>>> 5c393f50
   if (m <= 2)
     {
       *tfill = *tMST = 0;
@@ -678,13 +675,6 @@
     double totopt = 0.0, totfill = 0.0, totMST = 0.0, totdel = 0.0;
     int njrem = 0;
     int ni2rem;
-<<<<<<< HEAD
-    int *nb_merges;
-    int32_t dj, j, mkz;
-    double REPORT = 20.0; /* threshold of w/N from which reports are done */
-                          /* on stdout                                    */
-    double FREQ_REPORT = 5.0; /* Once the threshold is exceeded, this is added */
-=======
     int32_t j, mkz;
   double REPORT = 20.0; /* threshold of w/N from which reports are done */
                         /* on stdout                                    */
@@ -697,7 +687,6 @@
   uint64_t *nb_merges;
 
   printf ("# Using %s to compute the merges\n", __func__);
->>>>>>> 5c393f50
 
     // clean things
     njrem = removeSingletons(rep, mat);
@@ -710,38 +699,7 @@
   WoverN = compute_WoverN(mat);
   print_report (mat);
 
-<<<<<<< HEAD
-    while(1){
-	if(mat->itermax && (njproc >= mat->itermax)){
-	    printf ("itermax=%d reached, stopping!\n", mat->itermax);
-	    break;
-	}
-	oldbwcost = bwcost;
-	old_ncols = mat->rem_ncols;
-        if (MkzPopQueue(&dj, &mkz, mat) == 0)
-          {
-            printf ("Warning: heap is empty, increase maxlevel\n");
-            break;
-          }
-	j = dj + 0;
-        m = mat->wt[dj];
-        /* FIXME: do we assert m != 0 here ? */
-	if (m == 1) /* singleton ideal */
-          removeColDefinitely(rep, mat, j);
-	else if (m > 0) /* m=0 can happen for already merged ideals */
-          mergeForColumn2(rep, mat, &njrem,
-                          &totopt, &totfill, &totMST, &totdel, j);
-        if (nb_merges[m]++ == 0 && m > 1)
-          printf ("First %d-merge, cost %d (#Q=%d)\n", m, mkz,
-                  MkzQueueCardinality(mat->MKZQ));
-	// number of columns removed
-	njproc += old_ncols - mat->rem_ncols;
-	bwcost = my_cost ((double) mat->rem_nrows, (double) mat->weight,
-                          forbw);
-  if ((((double)mat->weight)/((double)mat->rem_nrows)) > REPORT)
-=======
   while(1)
->>>>>>> 5c393f50
   {
     /* Do we need to stop */
     if(nbmergemax >= 0 && nbmerge >= nbmergemax)
