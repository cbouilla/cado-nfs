// TODO: use unified compact lists...!
// TODO: reintroduce mat->weight

/* If one wants to change the R data structure, please check the diff of
   revision 1568, which clearly identifies the places where R is used. */

#include "cado.h"
#include <stdio.h>
#include <stdlib.h>
#include <gmp.h>
#include <string.h>
#include <math.h>
#include <unistd.h>

#include "utils.h"

#include "merge_opts.h"
#include "sparse.h"
#include "dclist.h"
#include "filter_matrix.h"
#include "mst.h"
#include "report.h"

#ifndef USE_MARKOWITZ
# include "swar.h"
#else
# include "markowitz.h"
#endif
#include "merge_mono.h"

#define DEBUG 0

#ifdef USE_MARKOWITZ
#pragma GCC diagnostic ignored "-Wunused-parameter"
#endif

#if DEBUG >= 1
/* total number of row additions in merge */
static unsigned long row_additions = 0;
#endif

// not mallocing to speed up(?).
static int
findBestIndex(filter_matrix_t *mat, int m, int32_t *ind)
{
    int A[MERGE_LEVEL_MAX][MERGE_LEVEL_MAX], i, j, imin, wmin, w;

    ASSERT(m <= MERGE_LEVEL_MAX);
    if(m == 2)
	return 0;
    fillRowAddMatrix(A, mat, m, ind);
    // iterate over all vertices
    imin = -1;
    wmin = 0;
    for(i = 0; i < m; i++){
	// compute the new total weight if i is used as pivot
	w = 0;
	for(j = 0; j < m; j++)
	    // note A[i][i] = 0
	    w += A[i][j];
#if DEBUG >= 1
	fprintf(stderr, "W[%d]=%d\n", i, w);
#endif
	if((imin == -1) || (w < wmin)){
	    imin = i;
	    wmin = w;
	}
    }
    return imin;
}

#if DEBUG >= 2
// We should have mat->wt[j] == m == nchk
static void
checkCoherence(filter_matrix_t *mat, int m, int j)
{
    int nchk = 0, k;

#ifndef USE_COMPACT_R
    for(k = 1; k <= mat->R[GETJ(mat, j)][0]; k++)
	if(mat->R[GETJ(mat, j)][k] != -1)
	    nchk++;
    ASSERT(nchk == (mat->wt[GETJ(mat, j)] >= 0 ? mat->wt[GETJ(mat, j)] : -mat->wt[GETJ(mat, j)]));
    if(m != -1){
	if(nchk != m){
	    fprintf(stderr, "HYPERCHECK:");
	    fprintf(stderr, "mat->R[%d][0]=%ld, m=%d\n", j,
                    (long int) mat->R[GETJ(mat, j)][0], m);
	    fprintf(stderr, "Gasp: nchk=%d\n", nchk);
	}
	ASSERT(nchk == m);
    }
#else
    fprintf(stderr, "R: NYI in checkCoherence\n");
    exit(1);
#endif
}
#endif

//////////////////////////////////////////////////////////////////////
// making things independent of the real data structure used
//////////////////////////////////////////////////////////////////////

static void
removeColDefinitely(report_t *rep, filter_matrix_t *mat, int32_t j)
{
    int32_t k;

#ifndef USE_COMPACT_R
    for(k = 1; k <= mat->R[GETJ(mat, j)][0]; k++)
	if(mat->R[GETJ(mat, j)][k] != -1){
# if TRACE_COL >= 0
	    if(j == TRACE_COL)
		fprintf(stderr, "deleteAllCols: row is %d\n",mat->R[GETJ(mat, j)][k]);
# endif
	    remove_j_from_row(mat, mat->R[GETJ(mat, j)][k], j);
	    removeRowDefinitely(rep, mat, mat->R[GETJ(mat, j)][k]);
	    mat->rem_ncols--;
	}
    mat->wt[GETJ(mat, j)] = 0;
#else
    fprintf(stderr, "R: NYI in removeColDefinitely\n");
    exit(1);
#endif
}

static void
removeColumnAndUpdate(filter_matrix_t *mat, int j)
{
#ifndef USE_MARKOWITZ
    remove_j_from_SWAR(mat, j);
#else
    MkzRemoveJ(mat, j);
#endif
    mat->wt[GETJ(mat, j)] = 0;
    freeRj(mat, j);
}

// The cell [i, j] may be incorporated to the data structure, at least
// if j is not too heavy, etc.
static void
addCellAndUpdate(filter_matrix_t *mat, int i, int32_t j)
{
#if TRACE_ROW >= 0
    if(i == TRACE_ROW)
	fprintf(stderr, "TRACE_ROW: addCellSWAR i=%d j=%d\n", i, j);
#endif
#ifndef USE_MARKOWITZ
    if(addColSWAR(mat, j) >= 0)
	// update R[j] by adding i
	add_i_to_Rj(mat, i, j);
#else
    {
    int w = MkzIncrCol(mat, j);
    if(w >= 0){
	if(w > mat->cwmax){
	    // first time...
	    removeColumnAndUpdate(mat, j);
	    mat->wt[j] = -w;
	}
	else{
	    // update R[j] by adding i
	    add_i_to_Rj(mat, i, j);
	    MkzUpdate(mat, i, j);
	}
    }
    }
#endif
}

// remove the cell (i,j), and updates matrix correspondingly.
static void
removeCellAndUpdate(filter_matrix_t *mat, int i, int32_t j)
{
#if TRACE_ROW >= 0
    if(i == TRACE_ROW){
	fprintf(stderr, "TRACE_ROW: removeCellAndUpdate i=%d j=%d\n", i, j);
    }
#endif
    if(mat->wt[GETJ(mat, j)] < 0){
	// if mat->wt[j] is already < 0, we don't care about
	// decreasing, updating, etc. except when > 2
	return;
    }
#ifndef USE_MARKOWITZ
    decreaseColWeightSWAR(mat, j);
#else
    MkzDecreaseColWeight(mat, j);
#endif
    // update R[j] by removing i
    remove_i_from_Rj(mat, i, j);
}

// These columns are simply removed from the current squeleton matrix, but
// not from the small matrix.
#ifndef USE_MARKOWITZ
static int
deleteAllColsFromStack(report_t *rep, filter_matrix_t *mat, int iS)
{
#ifdef USE_MARKOWITZ
    fprintf(stderr, "What's the point to have deleteAllColsFromStack?\n");
    return 0;
#else
    dclist dcl;
    int32_t j;
    int k, njrem = 0;

    while(1){
        dcl = dclistFirst (mat->S[iS]);
	if (dcl == NULL)
	    break;
	j = dcl->j;
	njrem++;
#if DEBUG >= 1
	fprintf(stderr, "Removing column %d from S[%d]\n", j, iS);
#endif
#if TRACE_COL >= 0
	if(j == TRACE_COL)
	    fprintf(stderr, "Removing column %d from S[%d]\n", j, iS);
#endif
	// we destroy column j
	// TODO: do faster?
	if(iS == 0)
	    mat->rem_ncols--;
	if(iS == 1)
	    removeColDefinitely(rep, mat, j);
	k = mat->wt[GETJ(mat, j)]; // make a copy of the weight
	removeColumnAndUpdate(mat, j);
	// mat->wt[j] was put to 0...
	mat->wt[GETJ(mat, j)] = -k; // restore and update
    }
#if DEBUG >= 1
    if(njrem > 0)
	fprintf(stderr, "deleteAllColsFromStack[%d]: %d\n", iS, njrem);
#endif
    return njrem;
#endif
}
#endif

//////////////////////////////////////////////////////////////////////
// now, these guys are generic...!

/* weight of buried columns for row i */
#if BURIED_MODEL == 0
#define BURIEDROWWEIGHT(mat,i) mat->wburied[i]
#else
#define BURIEDROWWEIGHT(mat,i) (int) (mat->bdensity * (double) mat->nburied + 0.5)
#endif

// for all j in row[i], removes j and update data
static void
removeRowAndUpdate(filter_matrix_t *mat, int i)
{
    int k;

#if TRACE_ROW >= 0
    if(i == TRACE_ROW)
	fprintf(stderr, "TRACE_ROW: removeRowAndUpdate i=%d\n", i);
#endif
    mat->weight -= lengthRow(mat, i) + BURIEDROWWEIGHT(mat, i);
    for(k = 1; k <= lengthRow(mat, i); k++){
#if TRACE_COL >= 0
	if(cell(mat, i, k) == TRACE_COL){
	    fprintf(stderr, "removeRowAndUpdate removes %d from R_%d\n",
		    TRACE_COL, i);
	}
#endif
	removeCellAndUpdate(mat, i, cell(mat, i, k));
    }
}

// All entries M[i, j] are potentially added to the structure.
static void
addOneRowAndUpdate(filter_matrix_t *mat, int i)
{
    int k;

    mat->weight += lengthRow(mat, i) + BURIEDROWWEIGHT(mat,i);
    for(k = 1; k <= lengthRow(mat, i); k++)
	addCellAndUpdate(mat, i, cell(mat, i, k));
}

// realize mat[i1] += mat[i2] and update the data structure.
// len could be the real length of row[i1]+row[i2] or -1.
void
addRowsAndUpdate(filter_matrix_t *mat, int i1, int i2, int len)
{
    // cleaner one, that shares addRowsData() to prepare the next move...!
    // i1 is to disappear, replaced by a new one
    removeRowAndUpdate(mat, i1);
    // we know the length of row[i1]+row[i2]
    addRows(mat->rows, i1, i2, len);
    addOneRowAndUpdate(mat, i1);
}

static int
removeSingletons(report_t *rep, filter_matrix_t *mat)
{
#ifndef USE_MARKOWITZ
    return deleteAllColsFromStack(rep, mat, 1);
#else
    int32_t j;
    int njrem = 0;

    for(j = mat->jmin; j < mat->jmax; j++)
	if(mat->wt[GETJ(mat, j)] == 1){
	    removeColDefinitely(rep, mat, j);
	    njrem++;
	}
    return njrem;
#endif
}

int
deleteHeavyColumns(report_t *rep, filter_matrix_t *mat)
{
#ifndef USE_MARKOWITZ
    return deleteAllColsFromStack(rep, mat, mat->cwmax+1);
#else
    return MkzDeleteHeavyColumns(rep, mat);
#endif
}

void
removeRowDefinitely(report_t *rep, filter_matrix_t *mat, int32_t i)
{
    removeRowAndUpdate(mat, i);
    destroyRow(mat, i);
    report1(rep, i);
    mat->rem_nrows--;
}

// try all combinations to find the smaller one; resists to m==1
static void
tryAllCombinations(report_t *rep, filter_matrix_t *mat, int m, int32_t *ind)
{
    int i, k;

    if(m == 1)
	fprintf(stderr, "Warning: m==1 in tryAllCombinations\n");
    i = findBestIndex(mat, m, ind);
#if DEBUG >= 1
    fprintf(stderr, "Minimal is i=%d (%d %d)\n", i, ind[0], ind[1]);
#endif
    for(k = 0; k < m; k++)
	if(k != i){
	    addRowsAndUpdate(mat, ind[k], ind[i], -1);
#if DEBUG >= 1
	    fprintf(stderr, "new row[%d]=", ind[k]);
	    print_row(mat, ind[k]);
	    fprintf(stderr, "\n");
#endif
	}
    if(i > 0){
	// put ind[i] in front
	int itmp = ind[i];
	for(k = i; k > 0; k--)
	    ind[k] = ind[k-1];
	ind[0] = itmp;
    }
#if DEBUG >= 1
    fprintf(stderr, "=> new_ind: %d %d\n", ind[0], ind[1]);
#endif
    reportn(rep, ind, m);
    removeRowAndUpdate(mat, ind[0]);
    destroyRow(mat, ind[0]);
}

// add u to its sons; we save the history in the history array, so that
// we can report all at once and prepare for MPI.
// A[i][j] contains the estimated weight/length of R[ind[i]]+R[ind[j]].
static int
addFatherToSonsRec(int history[MERGE_LEVEL_MAX][MERGE_LEVEL_MAX+1],
		   filter_matrix_t *mat, int m, int *ind,
		   int A[MERGE_LEVEL_MAX][MERGE_LEVEL_MAX],
		   int *father,
		   int sons[MERGE_LEVEL_MAX][MERGE_LEVEL_MAX+1],
		   int u, int level0)
{
    int k, itab = 1, i1, i2, level = level0, len;

    if(sons[u][0] == 0)
	// nothing to do for a leaf...!
	return -1;
    i2 = ind[u];
    if(u == father[u])
	history[level0][itab++] = i2; // trick for the root!!!
    else
	// the usual trick not to destroy row
	history[level0][itab++] = -(i2+1);
    for(k = 1; k <= sons[u][0]; k++){
	i1 = addFatherToSonsRec(history, mat, m, ind, A,
				father, sons, sons[u][k], level+1);
	if(i1 != -1)
	    level = i1;
	i1 = ind[sons[u][k]];
	// add u to its son
#if 1
	// recover true length of non-buried part for R[i1]+R[i2]
	len = A[sons[u][k]][u] - buriedRowsWeight (mat, i1, i2);
	addRowsAndUpdate(mat, i1, i2, len);
#else
	addRowsAndUpdate(mat, i1, i2, -1);
#endif
	history[level0][itab++] = i1;
    }
    history[level0][0] = itab-1;
    return level;
}

int
addFatherToSons(int history[MERGE_LEVEL_MAX][MERGE_LEVEL_MAX+1],
		filter_matrix_t *mat, int m, int *ind,
		int A[MERGE_LEVEL_MAX][MERGE_LEVEL_MAX],
		int *father,
                int *height MAYBE_UNUSED, int hmax MAYBE_UNUSED,
		int sons[MERGE_LEVEL_MAX][MERGE_LEVEL_MAX+1])
{
    return addFatherToSonsRec(history, mat, m, ind, A, father, sons, 0, 0);
}

void
MSTWithA(report_t *rep, filter_matrix_t *mat, int m, int32_t *ind, double *tMST,
	 int A[MERGE_LEVEL_MAX][MERGE_LEVEL_MAX])
{
    int history[MERGE_LEVEL_MAX][MERGE_LEVEL_MAX+1];
    int sons[MERGE_LEVEL_MAX][MERGE_LEVEL_MAX+1];
    int father[MERGE_LEVEL_MAX], height[MERGE_LEVEL_MAX], hmax, i, w;

    *tMST = seconds();
    hmax = minimalSpanningTree(&w, father, height, sons, m, A);
    *tMST = seconds()-*tMST;
#if DEBUG >= 1
    printMST(father, sons, m);
#endif
    hmax = addFatherToSons(history, mat, m, ind, A, father, height, hmax,sons);
    for(i = hmax; i >= 0; i--)
#if 0
	reporthis(rep, history, i);
#else
        reportn(rep, history[i]+1, history[i][0]);
#endif
    removeRowAndUpdate(mat, ind[0]);
    destroyRow(mat, ind[0]);
}

static void
useMinimalSpanningTree(report_t *rep, filter_matrix_t *mat, int m,
		       int32_t *ind, double *tfill, double *tMST)
{
    int A[MERGE_LEVEL_MAX][MERGE_LEVEL_MAX];

    *tfill = seconds();
    fillRowAddMatrix(A, mat, m, ind);
    *tfill = seconds()-*tfill;
    MSTWithA(rep, mat, m, ind, tMST, A);
}

static void
findOptimalCombination(report_t *rep, filter_matrix_t *mat, int m,
		       int32_t *ind, double *tfill, double *tMST, int useMST)
{
    if((m <= 2) || !useMST){
	*tfill = *tMST = 0;
	tryAllCombinations(rep, mat, m, ind);
    }
    else
	useMinimalSpanningTree(rep, mat, m, ind, tfill, tMST);
}

#if 0
static void
checkWeight(filter_matrix_t *mat, int32_t j)
{
    int i, w = 0;

    fprintf(stderr, "Rows containing %ld:", (long int) j);
    for(i = 0; i < mat->nrows; i++)
	if(!isRowNull(mat, i))
	    if(hasCol(mat->rows, i, j)){
		fprintf(stderr, " %d", i);
		w++;
	    }
    fprintf(stderr, "\n");
    ASSERT(w == (mat->wt[GETJ(mat, j)] >= 0 ? mat->wt[GETJ(mat, j)] : -mat->wt[GETJ(mat, j)]));
}
#endif

// j has weight m, which should coherent with mat->wt[j] == m
static void
mergeForColumn(report_t *rep, double *tt, double *tfill, double *tMST,
	       filter_matrix_t *mat, int m, int32_t j, int useMST)
{
    int32_t ind[MERGE_LEVEL_MAX];
    int ni, k;

    /* each m-merge leads to m-1 additions of rows */
#if DEBUG >= 1
    row_additions += m - 1;
#endif
#if BURIED_MODEL == 1
    /* Let c be the average density. When we add a row j to a row i:
       (a) either i has 0 and j has 1 with probability c*(1-c),
           the weight of row i increases by 1
       (b) both i and j have 1 with probablity c^2
           the weight of row i decreases by 1
       (c) in the remaining cases, the weight of row i remains unchanged
       Thus the number of non-zero elements in the column increases by
       c*(1-c) - c^2 = c - 2c^2, and the average density increases by
       (c - 2c^2) / nrows */
    for (k = 0; k < m - 1; k++)
      mat->bdensity += mat->bdensity * (1.0 - 2.0 * mat->bdensity)
        / (double) mat->nrows;
#endif

    if(m > MERGE_LEVEL_MAX){
	fprintf(stderr, "PB: m=%d > MERGE_LEVEL_MAX=%d\n", m, MERGE_LEVEL_MAX);
	exit(-1);
    }
#ifdef USE_MARKOWITZ
# if 0
    // let's be cautious...
    if(mat->wt[GETJ(mat, j)] != m){
	fprintf(stderr, "GASP: wt[%d]=%d != %d\n", j, mat->wt[j], m);
    }
# endif
#endif

#if DEBUG >= 1
    fprintf(stderr, "Treating column %d of weight %d",j,mat->wt[GETJ(mat, j)]);
    fprintf(stderr, "\n");
#endif
#if DEBUG >= 2
    fprintf(stderr, "Status before next j=%d to start\n", j);
    printSWAR(mat, mat->ncols);
#endif
    // the corresponding rows are in R[j], skipping 1st cell and -1's
#if DEBUG >= 2
    checkCoherence(mat, m, j);
#endif
    ni = 0;
#ifndef USE_COMPACT_R
    for(k = 1; k <= mat->R[GETJ(mat, j)][0]; k++){
	if(mat->R[GETJ(mat, j)][k] != -1){
	    ind[ni++] = mat->R[GETJ(mat, j)][k];
	    if(ni == m)
		break;
	}
    }
#else
    fprintf(stderr, "R: NYI in mergeForColumn\n");
    exit(1);
#endif
#if DEBUG >= 1
    fprintf(stderr, " %d", j);
    fprintf(stderr, " => the %d rows are:\n", m);
    for(k = 0; k < m; k++){
	fprintf(stderr, "row[%d]=", ind[k]);
	print_row(mat, ind[k]);
	fprintf(stderr, "\n");
    }
    fprintf(stderr, "\n");
#endif
    *tt = seconds();
    findOptimalCombination(rep, mat, m, ind, tfill, tMST, useMST);
    *tt = seconds()-(*tt);
    mat->rem_nrows--;
    mat->rem_ncols--;
    removeColumnAndUpdate(mat, j);
}

#ifndef USE_MARKOWITZ
#if DEBUG >= 1
static void
checkMatrixWeight(filter_matrix_t *mat)
{
    unsigned long w = 0;
    int i;

    for(i = 0; i < mat->nrows; i++)
	if(!isRowNull(mat, i))
	    w += lengthRow(mat, i);
    ASSERT(w == mat->weight);
}
#endif

// maxdo is 0 if we want to perform a non-bounded number of operations;
// an integer >= 1 otherwise.
// Default for the monoproc version is 0.
static int
merge_m_fast(report_t *rep, filter_matrix_t *mat, int m, int maxdo, int verbose)
{
    double totopt=0, tot=seconds(), tt, totfill=0, totMST=0, tfill, tMST;
    double totdel = 0;
    int njproc = 0, njrem = 0;
    int32_t j;
    dclist dcl;
    int report = (verbose == 0) ? REPORT : REPORT / 10;

#if DEBUG >= 1
    fprintf(stderr, "Weight %d:", m);
#endif

    /* checkWeight(mat, 132461); */

    while(1){
#if DEBUG >= 1
	checkMatrixWeight(mat);
	checkData(mat);
#endif
	// get next j
	dcl = dclistFirst (mat->S[m]);
	if (dcl == NULL)
	    break;
	j = dcl->j;
	njproc++;
	if(!(njproc % report))
	  fprintf (stderr, "# %d columns of weight %d processed at %2.2lf\r",
		   njproc, m, seconds ());
	mergeForColumn(rep, &tt, &tfill, &tMST, mat, m, j, 1);
#if TRACE_COL >= 0
	fprintf(stderr, "wt[%d]=%d after findOptimalCombination\n",
		TRACE_COL, mat->wt[GETJ(mat, TRACE_COL)]);
#endif
	totopt += tt;
	totfill += tfill;
	totMST += tMST;
	tt = seconds();
	njrem += deleteHeavyColumns(rep, mat);
	totdel += (seconds()-tt);
#if TRACE_COL >= 0
        fprintf(stderr, "wt[%d]=%d after deleteHeavyColumns\n",
                TRACE_COL, mat->wt[GETJ(mat, TRACE_COL)]);
#endif
	maxdo--;
	if(maxdo == 0)
	    // what a trick: maxdo = 0 => never == 0 until infinity
	    return njrem;
    }
    fprintf (stderr, "\n"); /* to keep last output on screen */
    tot = seconds()-tot;
    fprintf(stderr, "m=%d nj=%d", m, njproc);
    fprintf(stderr, " findopt=%2.2lf (fill=%2.2lf mst=%2.2lf) tot=%2.2lf",
	    totopt, totfill, totMST, tot);
    fprintf(stderr, " del=%2.2lf\n", totdel);
	
#if DEBUG >= 1
    fprintf(stderr, "Status at the end of the process\n");
    Sparse2Tex(mat);
#endif
    return njrem;
}

static int
merge_m(report_t *rep, filter_matrix_t *mat, int m, int maxdo, int verbose)
{
  return merge_m_fast(rep, mat, m, maxdo, verbose);
}

static int
minColWeight(filter_matrix_t *mat)
{
    // in this case, locating minw is easy: inspect the stacks!
    int m;

    for (m = 1; m <= mat->cwmax; m++)
      if (dclistFirst(mat->S[m]) != NULL)
	return m;
    return -1;
}
#endif

#if !defined(USE_MPI)
static int
isRowToBeDeleted(filter_matrix_t *mat, int i)
{
    int heavy = 0;

    int k;

    heavy = 1;
    for(k = 1; k <= lengthRow(mat, i); k++)
	if((cell(mat,i,k) != -1) && (mat->wt[GETJ(mat, cell(mat,i,k))] >= 0)){
	    heavy = 0;
	    break;
	}
    return heavy;
}
#endif

static int
inspectRowWeight(report_t *rep, filter_matrix_t *mat)
{
    int i, nirem = 0, niremmax = 128;
#if !defined(USE_MPI)
    int useless = 0;
#endif

    for(i = 0; i < mat->nrows; i++){
	if((mat->rem_nrows - mat->rem_ncols) <= mat->keep)
	    return nirem;
	if(!isRowNull(mat, i)){
	    if(lengthRow(mat, i) > mat->rwmax){
#if DEBUG >= 1
		fprintf(stderr, "Removing too heavy row[%d]: %d\n",
			i, lengthRow(mat, i));
#endif
#if TRACE_ROW >= 0
		if(i == TRACE_ROW)
		    fprintf(stderr,
			    "TRACE_ROW: removing too heavy row[%d]: %d\n",
			    i, lengthRow(mat, i));
#endif
		removeRowDefinitely(rep, mat, i);
		nirem++;
		if(!(nirem % REPORT))
		    fprintf(stderr, "#removed_rows=%d at %2.2lf\n",
			    nirem, seconds());
		if(nirem > niremmax)
		    break;
	    }
	}
    }
#if !defined(USE_MPI)
    /* only activated rarely...! */
    for(i = 0; i < mat->nrows; i++)
	if(!isRowNull(mat, i) && isRowToBeDeleted(mat, i)){
# if DEBUG >= 1
	    fprintf(stderr, "Row %d is no longer useful in merge\n", i);
# endif
	    removeRowAndUpdate(mat, i);
	    destroyRow(mat, i);
	    useless++;
	}
    fprintf(stderr, "#useless rows=%d\n", useless);
#endif
    return nirem;
}

// It could be fun to find rows s.t. at least one j is of small weight.
// Or components of rows with some sharing?
// We could define sf(row) = sum_{j in row} w(j) and remove the
// rows of smallest value of sf?
// For the time being, remove heaviest rows.
static int
deleteScore(filter_matrix_t *mat, int32_t i)
{
#if 1
    // plain weight to remove heaviest rows
    return lengthRow(mat, i);
#endif
#if 0
    // -plain weight to remove lightest rows
    return -lengthRow(mat, i);
#endif
#if 0
    // not using rows with too many heavy column part
    int k, s = 0;

    for(k = 1; k <= lengthRow(mat, i); k++)
	s += abs(mat->wt[GETJ(mat, mat->rows[i][k])]);
    return s;
#endif
#if 0
    // not using rows with too many light columns
    int k, s = 0;

    for(k = 1; k <= lengthRow(mat, i); k++)
	s += abs(mat->wt[GETJ(mat, mat->rows[i][k])]);
    return -s;
#endif
#if 0
    // return the weight of the lightest column
    int k, s = abs(mat->wt[GETJ(mat, mat->rows[i][1])]);

    for(k = 2; k <= lengthRow(mat, i); k++)
	if(abs(mat->wt[GETJ(mat, mat->rows[i][k])]) > s)
	    s = abs(mat->wt[GETJ(mat, mat->rows[i][k])]);
    return s;
#endif
}

// locate columns of weight 3 and delete one of the rows, but just one!
static int
findSuperfluousRowsFor2(int *tmp, int ntmp, filter_matrix_t *mat)
{
#ifdef USE_MARKOWITZ
# if DEBUG >= 1
    fprintf(stderr, "What's the use of findSuperfluousRowsFor2 for MKZ?\n");
# endif
    return 0;
#else
    dclist dcl;
    int32_t *Rj;
    int itmp = 0, j, k, kmin;

    for (dcl = dclistFirst (mat->S[3]); dcl != NULL; dcl = dcl->next){
	j = dcl->j;
#ifndef USE_COMPACT_R
	Rj = mat->R[GETJ(mat, j)];
	// be semi-stupid
	for(kmin = 1; Rj[kmin] == -1; kmin++); // should stop at some point...!
	for(k = kmin+1; k <= mat->R[GETJ(mat, j)][0]; k++)
	    if(Rj[k] != -1)
		if(lengthRow(mat, Rj[k]) > lengthRow(mat, Rj[kmin]))
		    kmin = k;
	tmp[itmp++] = 0; // horrible trick not to change things elsewhere...!
	tmp[itmp++] = Rj[kmin];
	if(itmp >= ntmp)
	    // should not happen, but...
	    break;
#else
	fprintf(stderr, "R: NYI in findSuperfluousRowsFor2\n");
	exit(1);
#endif
    }
    return itmp;
#endif
}

// this guy is linear => total is quadratic, be careful!
static int
findSuperfluousRows(int *tmp, int ntmp, filter_matrix_t *mat, int m)
{
    int i, itmp;

    if(m == 2){
	itmp = findSuperfluousRowsFor2(tmp, ntmp, mat);
	if(itmp != 0)
	    return itmp;
    }
    for(i = 0, itmp = 0; i < mat->nrows; i++)
        if(!isRowNull(mat, i)){
	    tmp[itmp++] = deleteScore(mat, i);
	    tmp[itmp++] = i;
	}
    // rows with largest score will be at the end
    qsort(tmp, itmp>>1, 2 * sizeof(int), cmp);
    return itmp;
}

// Delete superfluous rows s.t. nrows-ncols >= keep.
// Let's say we are at "step" m.
static int
deleteSuperfluousRows(report_t *rep, filter_matrix_t *mat, int keep, int niremmax, int m)
{
    int nirem = 0, *tmp, ntmp, i;

    if((mat->rem_nrows - mat->rem_ncols) <= keep)
	return 0;
    ntmp = mat->rem_nrows << 1;
    tmp = (int *)malloc(ntmp * sizeof(int));
    ntmp = findSuperfluousRows(tmp, ntmp, mat, m);
#if 0
    fprintf(stderr, "Number of removable rows[%d]: %d\n", m, ntmp>>1);
#endif
    // remove rows with largest score
    for(i = ntmp-1; i >= 0; i -= 2){
	if((nirem >= niremmax) || (mat->rem_nrows - mat->rem_ncols) <= keep)
	    break;
	if(mat->rows[tmp[i]] != NULL){
	    removeRowDefinitely(rep, mat, tmp[i]);
	    nirem++;
	}
    }
    free(tmp);
    return nirem;
}

#ifndef USE_MARKOWITZ
void
merge (report_t *rep, filter_matrix_t *mat, int maxlevel, int verbose,
       int forbw)
{
    double bwcostmin = 0.0, oldcost = 0.0, cost;
    int old_nrows, old_ncols, m, mm, njrem = 0, ncost = 0, ncostmax;

    ncostmax = 20; // was 5
    m = 2;
    while(1){
	cost = (double) mat->rem_ncols * (double) mat->weight;
	fprintf(stderr, "w(M)=%lu, w(M)*ncols=%.2e", mat->weight, cost);
	fprintf(stderr, " w(M)/ncols=%2.2lf\n",
		((double)mat->weight)/((double)mat->rem_ncols));
	if((bwcostmin == 0.0) || (cost < bwcostmin))
	    bwcostmin = cost;
	if(forbw)
	    // what a trick!!!!
	    fprintf(rep->outfile, "BWCOST: %1.0f\n", cost);
	if ((forbw == 1) && (oldcost != 0.0) && (cost > oldcost)){
	    ncost++;
	    fprintf(stderr, "WARNING: New cost > old cost (%2.6e) [%d/%d]\n",
		    cost - oldcost, ncost, ncostmax);
	    if(ncost >= ncostmax){
		int nirem;

		fprintf(stderr, "WARNING: New cost > old cost %d times",
                        ncost);
		fprintf(stderr, " in a row:");
		nirem = deleteSuperfluousRows(rep, mat, mat->keep, 128, m);
		if(nirem == 0){
		    fprintf(stderr, " stopping\n");
		    break;
		}
		else{
		    fprintf(stderr, " try again after removing %d rows!\n",
			    nirem);
		    continue;
		}
	    }
	}
	else
	    ncost = 0;
	oldcost = cost;
	fprintf(stderr, "Performing merge %d at %2.2lf\n", m, seconds());
	old_nrows = mat->rem_nrows;
	old_ncols = mat->rem_ncols;
	if(m == 1)
	    njrem += removeSingletons(rep, mat);
	else
            njrem += merge_m (rep, mat, m, 0, verbose);
#if DEBUG >= 1
	checkData(mat);
#endif
#if 0
    {
	int i, ni = 0, j0 = 191342;

	for(i = 0; i < mat->nrows; i++)
	    if((mat->data[i].val != NULL) && hasCol(mat->rows, i, j0))
		ni++;
	printf("CHECK: %d %d\n", ni, mat->wt[GETJ(mat, j0)]);
    }
#endif
	fprintf(stderr, "=> nrows=%d ncols=%d (%d) njrem=%d\n",
		mat->rem_nrows, mat->rem_ncols,
		mat->rem_nrows - mat->rem_ncols, njrem);
	inspectRowWeight(rep, mat);
	deleteEmptyColumns(mat);
	mm = minColWeight(mat);
	fprintf(stderr, "Min col weight = %d\n", mm);
#if M_STRATEGY == 2
	// jump to the next minimal merge level immediately
	m = mm;
	if((m > maxlevel) || (m <= 0))
	    break;
#else
#  if M_STRATEGY == 1
	if(mm < m)
	    // something new happened, anyway
	    m = mm;
	else
#  endif
	    if((old_nrows == mat->rem_nrows) && (old_ncols == mat->rem_ncols)){
		// nothing happened this time and mm > m
		m = mm;
		if((m > maxlevel) || (m <= 0))
		    break;
	    }
#endif
    }
    if(forbw){
	fprintf(rep->outfile, "BWCOSTMIN: %1.0f\n", bwcostmin);
	fprintf(stderr, "Minimal bwcost found: %1.0f\n", bwcostmin);
    }
}
#endif

static double
my_cost (double N, double w, int forbw)
{
  if (forbw == 2)
    {
      double K1 = .19e-9, K2 = 3.4e-05, K3 = 1.4e-10; // kinda average
      return (K1+K3)*N*w+K2*N*log(N)*log(N);
    }
  else if (forbw == 3)
    return w / N;
  else if (forbw <= 1)
    return N * w;
  return 0.0;
}

static void
mergeForColumn2(report_t *rep, filter_matrix_t *mat, int *njrem,
		double *totopt, double *totfill, double *totMST,
		double *totdel, int useMST, int32_t j)
{
    double tt, tfill, tMST;

    mergeForColumn(rep, &tt, &tfill, &tMST, mat, mat->wt[j], j, useMST);
    *totopt += tt;
    *totfill += tfill;
    *totMST += tMST;
    tt = seconds();
    *njrem += deleteHeavyColumns(rep, mat);
    *totdel += (seconds()-tt);
}

// njrem is the number of columns removed.
void
doOneMerge(report_t *rep, filter_matrix_t *mat, int *njrem, double *totopt, double *totfill, double *totMST, double *totdel, int m, int maxdo, int useMST, int verbose)
{
#ifdef USE_MARKOWITZ
    fprintf(stderr, "What's the use of doOneMerge for MKZ?\n");
#else
    dclist dcl;
    int32_t j;

    if(m == 1){
	// do all of these
	*njrem += removeSingletons(rep, mat);
	fprintf(stderr, "T=%d after m=1\n", (int)(seconds()));
    }
    else if (m == 2)
      *njrem += merge_m (rep, mat, m, maxdo, verbose);
    else{
	//	    fprintf(stderr, "Performing one merge for m=%d\n", m);
        dcl = dclistFirst (mat->S[m]);
	j = dcl->j;
	mergeForColumn2(rep, mat, njrem, totopt, totfill, totMST, totdel,
			useMST, j);
    }
#endif
}

int
number_of_superfluous_rows(filter_matrix_t *mat)
{
    int kappa = (mat->rem_nrows-mat->rem_ncols) / mat->keep, ni2rem;

    if(kappa <= (1<<4))
	ni2rem = mat->keep/2;
    else if(kappa <= (1<<5))
	ni2rem = mat->keep * (kappa/4);
    else if(kappa <= (1<<10))
	ni2rem = mat->keep * (kappa/8);
    else if(kappa <= (1<<15))
	ni2rem = mat->keep * (kappa/16);
    else if(kappa <= (1<<20))
	ni2rem = mat->keep * (kappa/32);
    else
	ni2rem = mat->keep * (kappa/64);
    return ni2rem;
}

int
deleteEmptyColumns(filter_matrix_t *mat)
{
#ifndef USE_MARKOWITZ
    return deleteEmptyColumnsSWAR(mat);
#else
    // nothing to do; the pb has to be solved elsewhere...!
    return 0;
#endif
}

void
mergeOneByOne (report_t *rep, filter_matrix_t *mat, int maxlevel, int verbose,
<<<<<<< HEAD
               int forbw, double ratio, int coverNmax)
=======
               int forbw, double ratio, double coverNmax)
>>>>>>> 1fe6412b
{
    double totopt = 0.0, totfill = 0.0, totMST = 0.0, totdel = 0.0;
    double bwcostmin = 0.0, oldbwcost = 0.0, bwcost = 0.0;
    int old_nrows, old_ncols, m = 2, njrem = 0, ncost = 0, ncostmax, njproc;
<<<<<<< HEAD
    int target = 10000, ni2rem;
    int *nb_merges;
=======
    int target = REPORT, ni2rem;
>>>>>>> 1fe6412b
#ifndef USE_MARKOWITZ
    int mmax = 0;
#else
    int32_t dj, j, mkz;

    // clean things
    njrem = removeSingletons(rep, mat);
#endif

    nb_merges = (int*) malloc ((maxlevel + 1) * sizeof (int));
    for (m = 1; m <= maxlevel; m++)
      nb_merges[m] = 0;
    fprintf(stderr, "Using mergeOneByOne\n");
    ncostmax = 20; // was 5
    njproc = 0;
    while(1){
	if(mat->itermax && (njproc >= mat->itermax)){
	    fprintf(stderr, "itermax=%d reached, stopping!\n", mat->itermax);
	    break;
	}
	oldbwcost = bwcost;
	old_nrows = mat->rem_nrows;
	old_ncols = mat->rem_ncols;
#ifndef USE_MARKOWITZ
	m = minColWeight(mat);
	if(m > mmax)
	    mmax = m;
	if(mmax > maxlevel){
	    fprintf(stderr, "maxlevel reached, stopping!\n");
	    break;
	}
	if(m == -1){
	    fprintf(stderr, "All stacks empty, stopping!\n");
	    break;
	}
	doOneMerge(rep, mat, &njrem, &totopt, &totfill, &totMST, &totdel,
		   m, 0, 1, verbose);
        nb_merges[m] ++;
#else
	if(MkzQueueCardinality(mat->MKZQ) <= 1){
	    // rare event, I must say!
	    fprintf(stderr, "Q is almost empty: rare!!!\n");
	    break;
	}
	if((mat->mkzrnd == 0) || (mat->mkzrnd > mat->MKZQ[0]))
          MkzPopQueue(&dj, &mkz, mat);
	else
	    MkzRemove(&dj, &mkz, mat->MKZQ, mat->MKZA, mat->mkzrnd);
	j = dj + mat->jmin;
# if DEBUG >= 1
	fprintf(stderr, "I popped j=%d wt=%d mkz=%d (#Q=%d)",
		j, mat->wt[dj], mkz, mat->MKZQ[0]);
	fprintf(stderr, " nrows=%d ncols=%d\n",mat->rem_nrows,mat->rem_ncols);
# endif
	if(mat->wt[dj] == 1){
# if DEBUG >= 1
	    fprintf(stderr,"Popped j=%d with w=%d\n", j, mat->wt[dj]);
#endif
	    removeColDefinitely(rep, mat, j);
	}
	else if(mat->wt[dj] > 0){
	    m = mat->wt[dj]; // for deleteSuperfluousRows below
	    mergeForColumn2(rep, mat, &njrem,
			    &totopt, &totfill, &totMST, &totdel, 1, j);
	}
# if 0
	else{
	    int w = mat->wt[dj];
	    removeColumnAndUpdate(mat, j);
	    mat->wt[dj] = w;
	}
# endif
#endif
	// number of columns removed
	njproc += old_ncols - mat->rem_ncols;
	deleteEmptyColumns(mat);
#ifndef USE_MARKOWITZ
	if((old_nrows == mat->rem_nrows) && (old_ncols == mat->rem_ncols)){
	    // is this supposed to be activated at some point? Really?
	    if((m > maxlevel) || (m <= 0)){
		fprintf(stderr, "Stopping, since m=%d // maxlevel=%d\n",
			m, maxlevel);
		break;
	    }
	}
#endif
	bwcost = my_cost ((double) mat->rem_nrows, (double) mat->weight,
                          forbw);
	if(njproc >= target){ // somewhat arbitrary...!
#ifdef USE_MARKOWITZ
	    njrem = removeSingletons(rep, mat);
#endif
	    ni2rem = number_of_superfluous_rows(mat);
	    deleteSuperfluousRows(rep, mat, mat->keep, ni2rem, m);
	    inspectRowWeight(rep, mat);
#ifndef USE_MARKOWITZ
	    fprintf(stderr, "mmax=%d ", mmax);
#endif	
	    fprintf(stderr, "N=%d (%d) w=%lu",
		    mat->rem_nrows, mat->rem_nrows - mat->rem_ncols,
		    mat->weight);
	    if(forbw == 2)
		fprintf(stderr, " bw=%e", bwcost);
	    else if(forbw == 3)
		fprintf(stderr, " w*N=%"PRIu64"",
			((uint64_t)mat->rem_nrows)
			*((uint64_t)mat->weight));
	    else if(forbw <= 1)
		fprintf(stderr, " w*N=%e", bwcost);
	    fprintf(stderr, " w/N=%2.2lf\n",
		    ((double)mat->weight)/((double)mat->rem_nrows));
	    // njrem=%d at %2.2lf\n",
	    if((forbw != 0) && (forbw != 3))
		// what a trick!!!!
		fprintf(rep->outfile, "BWCOST: %1.0f\n", bwcost);
	    target = njproc + REPORT;
	}
	if((bwcostmin == 0.0) || (bwcost < bwcostmin)){
	    bwcostmin = bwcost;
	    if((forbw != 0) && (forbw != 3))
		// what a trick!!!!
		fprintf(rep->outfile, "BWCOST: %1.0f\n", bwcost);
	}
	// to be cleaned one day...
	if((forbw == 0) || (forbw == 2)){
          double r = bwcost / bwcostmin;
	    if(r > ratio){
		if(mat->rem_nrows-mat->rem_ncols > mat->keep){
		    // drop all remaining columns at once
		    ni2rem = mat->rem_nrows-mat->rem_ncols+mat->keep;
		    fprintf(stderr, "Dropping %d rows at once\n", ni2rem);
		    deleteSuperfluousRows(rep, mat, mat->keep, ni2rem, -1);
		}
		else{
		    if(forbw == 0)
			fprintf(stderr, "cN too high, stopping [%2.2lf]\n", r);
		    else
			fprintf(stderr, "bw too high, stopping [%2.2lf]\n", r);
		    break;
		}
	    }
	}
	else if(forbw == 3)
          {
            if (bwcost >= coverNmax)
              {
		fprintf (stderr, "w/N too high (%1.2f), stopping\n", bwcost);
		break;
              }
          }
	if((forbw == 1) && (oldbwcost != 0.0) && (bwcost > oldbwcost)){
	    ncost++;
#if 0
	    fprintf(stderr, "New cost > old cost (%.16e > %.16e) [%d/%d]\n",
		    bwcost, oldbwcost, ncost, ncostmax);
#endif
	    if(ncost >= ncostmax){
		int nirem;

		fprintf(stderr, "New cost > old cost %d times", ncost);
		fprintf(stderr, " in a row:");
		nirem = deleteSuperfluousRows(rep, mat, mat->keep, 128, m);
		if(nirem == 0){
		    fprintf(stderr, " stopping\n");
		    break;
		}
		else{
		    fprintf(stderr, " try again after removing %d rows!\n",
			    nirem);
		    njproc += nirem; // humf: odd name for njproc...!
		    continue;
		}
	    }
	}
	else
	    ncost = 0;
    }
    if(mat->itermax == 0)
	deleteSuperfluousRows(rep, mat, mat->keep,
			      mat->rem_nrows-mat->rem_ncols+mat->keep, -1);
    if((forbw != 0) && (forbw != 3)){
	fprintf(rep->outfile, "BWCOSTMIN: %1.0f\n", bwcostmin);
	fprintf(stderr, "Minimal bwcost found: %1.0f\n", bwcostmin);
    }
#if DEBUG >= 1
    fprintf(stderr, "Total number of row additions: %lu\n", row_additions);
#endif
    for (m = 1; m <= maxlevel; m++)
      if (nb_merges[m] > 0)
        fprintf (stderr, "Number of %d-merges: %d\n", m, nb_merges[m]);
    free (nb_merges);
}

//////////////////////////////////////////////////////////////////////
//
// Resume section: very much inspired by replay.c, of course...!
//
//////////////////////////////////////////////////////////////////////

// A line is "i i1 ... ik".
static int
indicesFromString(int32_t *ind, char *str)
{
    int ni = 0;
    char *tok = strtok(str, " ");

    while(tok != NULL){
	ind[ni++] = atoi(tok);
	tok = strtok(NULL, " ");
    }
    return ni;
}

// A line is "i i1 ... ik".
// If i >= 0 then
//     row[i] is to be added to rows i1...ik and destroyed at the end of
//     the process.
//     Works also is i is alone (hence: destroyed row).
// If i < 0 then
//     row[-i-1] is to be added to rows i1...ik and NOT destroyed.
//
static void
doAllAdds(report_t *rep, filter_matrix_t *mat, char *str)
{
    int32_t ind[MERGE_LEVEL_MAX], i0;
    int ni, sg, k;

    ni = indicesFromString(ind, str);
    if(ind[0] < 0){
	i0 = -ind[0]-1;
	sg = -1;
    }
    else{
	i0 = ind[0];
	sg = 1;
    }
    for(k = 1; k < ni; k++)
	addRowsAndUpdate(mat, ind[k], i0, -1);
    reportn(rep, ind, ni);
    if(sg > 0){
	// when ni == 1, then the corresponding row was too heavy and dropped
	// unless m = 1 was used, in which case S[1] will contain j and
	// can dispensed of next time (?) In the case of S[0], it'll be done
	// later on also (?)
	removeRowAndUpdate(mat, i0);
	destroyRow(mat, i0);
	mat->rem_nrows--;
	// the number of active j's is recomputed, anyway, later on
    }
}

// resumename is a file of the type mergehis.
// TODO: Compiles, but not really tested with Markowitz...!
void
resume(report_t *rep, filter_matrix_t *mat, char *resumename)
{
    FILE *resumefile = fopen(resumename, "r");
    char str[RELATION_MAX_BYTES];
    unsigned long addread = 0;
    int nactivej;
    int32_t j;
    char * rp;

    fprintf(stderr, "Resuming computations from %s\n", resumename);
    // skip first line containing nrows ncols
    rp = fgets(str, RELATION_MAX_BYTES, resumefile);
    ASSERT_ALWAYS(rp);

    fprintf(stderr, "Reading row additions\n");
    while(fgets(str, RELATION_MAX_BYTES, resumefile)){
	addread++;
	if((addread % (10 * REPORT)) == 0)
	    fprintf(stderr, "%lu lines read at %2.2lf\n", addread, seconds());
	if(str[strlen(str)-1] != '\n'){
	    fprintf(stderr, "Gasp: not a complete a line!");
	    fprintf(stderr, " I stop reading and go to the next phase\n");
	    break;
	}
	if(strncmp(str, "BWCOST", 6) != 0)
	    doAllAdds(rep, mat, str);
    }
    fclose(resumefile);
    for(j = mat->jmin; j < mat->jmax; j++)
#ifndef USE_MARKOWITZ
	if((mat->wt[GETJ(mat, j)] == 0) && (mat->A[GETJ(mat, j)] != NULL))
#else
	if((mat->wt[GETJ(mat,j)] == 0) && MkzIsAlive(mat->MKZA, GETJ(mat,j)))
#endif
	    // be sure j was removed...
	    removeColumnAndUpdate(mat, j);
    nactivej = 0;
    for(j = mat->jmin; j < mat->jmax; j++)
	if(mat->wt[GETJ(mat, j)] != 0)
	    nactivej++;
    mat->rem_ncols = nactivej;
    fprintf(stderr, "At the end of resume, we have");
    fprintf(stderr, " nrows=%d ncols=%d (%d)\n",
	    mat->rem_nrows, mat->rem_ncols, mat->rem_nrows-mat->rem_ncols);
}<|MERGE_RESOLUTION|>--- conflicted
+++ resolved
@@ -1058,21 +1058,13 @@
 
 void
 mergeOneByOne (report_t *rep, filter_matrix_t *mat, int maxlevel, int verbose,
-<<<<<<< HEAD
-               int forbw, double ratio, int coverNmax)
-=======
                int forbw, double ratio, double coverNmax)
->>>>>>> 1fe6412b
 {
     double totopt = 0.0, totfill = 0.0, totMST = 0.0, totdel = 0.0;
     double bwcostmin = 0.0, oldbwcost = 0.0, bwcost = 0.0;
     int old_nrows, old_ncols, m = 2, njrem = 0, ncost = 0, ncostmax, njproc;
-<<<<<<< HEAD
-    int target = 10000, ni2rem;
+    int target = REPORT, ni2rem;
     int *nb_merges;
-=======
-    int target = REPORT, ni2rem;
->>>>>>> 1fe6412b
 #ifndef USE_MARKOWITZ
     int mmax = 0;
 #else
