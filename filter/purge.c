--- conflicted
+++ resolved
@@ -376,11 +376,7 @@
 #ifndef FOR_FFS
   return nb_coeff;
 #else
-<<<<<<< HEAD
-  return weight_ffs (*rel);
-=======
-  return weight_rel_ffs (rel);
->>>>>>> d27fb643
+  return weight_rel_ffs (*rel);
 #endif
 }
 
@@ -821,11 +817,6 @@
 #else
               if (relation_stream_get(rs, NULL, 0, ab_base) < 0)
                 break;
-<<<<<<< HEAD
-#if 0
-=======
-
->>>>>>> d27fb643
               fprint_relation_raw (ofile2, &rs->rel);
 #endif
             }
