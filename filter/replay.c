/* replay --- replaying history of merges to build the small matrix

Copyright 2008, 2009, 2010, 2011, 2012, 2013
          Francois Morain, Emmanuel Thome, Paul Zimmermann,
          Cyril Bouvier, Pierrick Gaudry

This file is part of CADO-NFS.

CADO-NFS is free software; you can redistribute it and/or modify it under the
terms of the GNU Lesser General Public License as published by the Free
Software Foundation; either version 2.1 of the License, or (at your option)
any later version.

CADO-NFS is distributed in the hope that it will be useful, but WITHOUT ANY
WARRANTY; without even the implied warranty of MERCHANTABILITY or FITNESS FOR
A PARTICULAR PURPOSE.  See the GNU Lesser General Public License for more
details.

You should have received a copy of the GNU Lesser General Public License
along with CADO-NFS; see the file COPYING.  If not, write to the Free Software
Foundation, Inc., 51 Franklin St, Fifth Floor, Boston, MA 02110-1301, USA.
*/

#include "cado.h"
#include <stdio.h>
#include <stdlib.h>
#include <string.h>

#include "portability.h"
#include "utils.h"

#include "merge_opts.h"
#include "filter_matrix.h"
#include "sparse.h"
#include "gzip.h"

#define DEBUG 0
#define STAT_FFS

// newrows[i] contains a new row formed of old rows that correspond to
// true original relations (and not multirelations).
//
// After computing newrows, we deduce for all old rows the list of newrows
// containing it.

static unsigned long
flushSparse(const char *sparsename, typerow_t **sparsemat, int small_nrows,
            int small_ncols, int *code, int skip, int bin)
{
#ifdef FOR_DL
  ASSERT_ALWAYS (skip == 0);
#endif
    const struct {
        const char * ext;
        const char * smat;
        const char * srw;
        const char * scw;
        const char * dmat;
        const char * drw;
        const char * dcw;
    } suffixes[2] = {
        {
          .ext = ".txt",
          .smat = "txt",
          .srw = "rw.txt",
          .scw = "cw.txt",
          .dmat = "dense.txt",
          .drw = "dense.rw.txt",
          .dcw = "dense.cw.txt",
        },
        {
          .ext = ".bin",
          .smat = "bin",
          .srw = "rw.bin",
          .scw = "cw.bin",
          .dmat = "dense.bin",
          .drw = "dense.rw.bin",
          .dcw = "dense.cw.bin",
        },
    }, * suf = &(suffixes[bin]);

    unsigned long W = 0;
    unsigned long DW = 0;
    char * zip = has_suffix(sparsename, ".gz") ? ".gz" : NULL;
    uint32_t * weights = malloc(small_ncols * sizeof(uint32_t));
    ASSERT_ALWAYS(weights != NULL);
    memset(weights, 0, small_ncols * sizeof(uint32_t));

    char wmode[3] = "w";
#ifdef HAVE_MINGW
    if (bin)
      strcpy (wmode, "wb");
#endif

    char * base = strdup(sparsename);
    if (zip) { base[strlen(base)-3]='\0'; }
    if (has_suffix(base, suf->ext)) { base[strlen(base)-4]='\0'; }

    char * smatname = NULL;
    FILE * smatfile = NULL;
    char * srwname  = NULL;
    FILE * srwfile  = NULL;
    char * scwname  = NULL;
    FILE * scwfile  = NULL;

    {
        smatname = derived_filename(base, suf->smat, zip);
        srwname  = derived_filename(base, suf->srw, zip);
        smatfile = fopen_maybe_compressed(smatname, wmode);
        srwfile  = fopen_maybe_compressed(srwname, wmode);
        if (!bin)
            fprintf(smatfile, "%d %d\n", small_nrows, small_ncols - skip);
    }

    char * dmatname = NULL;
    FILE * dmatfile = NULL;
    char * drwname  = NULL;
    FILE * drwfile  = NULL;
    char * dcwname  = NULL;
    FILE * dcwfile  = NULL;

    if (skip) {
        dmatname = derived_filename(base, suf->dmat, zip);
        drwname  = derived_filename(base, suf->drw, zip);
        dmatfile = fopen_maybe_compressed(dmatname, wmode);
        drwfile  = fopen_maybe_compressed(drwname, wmode);
        if (!bin)
            fprintf(dmatfile, "%d %d\n", small_nrows, skip);
    }

    for(int i = 0; i < small_nrows; i++){
	if(sparsemat[i] == NULL) {
          /* this should not happen, unless the corresponding combination of
             relations yields a square, thus we have found a dependency in the
             merge process */
            if (bin) {
                const uint32_t x = 0;
                fwrite32_little(&x, 1, smatfile);
                if (skip) fwrite32_little(&x, 1, dmatfile);
            } else {
                fprintf(smatfile, "0");
                if (skip) fprintf(dmatfile, "0");
            }
        } else {
            uint32_t dw = 0;
            uint32_t sw = 0;
	    for(unsigned int j = 1; j <= rowLength(sparsemat, i); j++){
		if (code[rowCell(sparsemat, i, j)]-1 < skip) {
                    dw++;
                    DW++;
                } else {
                    sw++;
                    W++;
                }
            }
            if (bin) {
                fwrite32_little(&sw, 1, smatfile);
                fwrite32_little(&sw, 1, srwfile);
                if (skip) fwrite32_little(&dw, 1, dmatfile);
                if (skip) fwrite32_little(&dw, 1, drwfile);
            } else {
                fprintf(smatfile, "%" PRIu32 "", sw);
                fprintf(srwfile, "%" PRIu32 "\n", sw);
                if (skip) fprintf(dmatfile, "%" PRIu32 "", dw);
                if (skip) fprintf(drwfile, "%" PRIu32 "\n", dw);
            }


#if 0 //#ifdef FOR_DL //for DL sort the index
      for (int k = 1; k < rowLength(sparsemat, i); k++)
        {
          for (int l = k+1; l <= rowLength(sparsemat, i); l++)
            {
              uint32_t x = code[rowCell(sparsemat, i, k)]-1;
              uint32_t y = code[rowCell(sparsemat, i, l)]-1;
              if (x > y)
                {
                  typerow_t tmp = sparsemat[i][k];
                  sparsemat[i][k] = sparsemat[i][l];
                  sparsemat[i][l] = tmp;
                }
            }
        }
#endif

	    for(unsigned int j = 1; j <= rowLength(sparsemat, i); j++){
#if DEBUG >= 1
		ASSERT(code[rowCell(sparsemat, i, j)] > 0);
#endif
		uint32_t x = code[rowCell(sparsemat, i, j)]-1;
                weights[x]++;
                if ((int) x < skip) {
                    ASSERT_ALWAYS(skip);
                    if (bin) {
                        fwrite32_little(&x, 1, dmatfile);
                    } else {
                        fprintf(dmatfile, " %" PRIu32 "", x);
                    }
                } else {
                    x-=skip;
                    if (bin) {
                        fwrite32_little(&x, 1, smatfile);
#ifdef FOR_DL
                        uint32_t e = (uint32_t) sparsemat[i][j].e;
                        fwrite32_little(&e, 1, smatfile);
#endif
                    } else {
<<<<<<< HEAD
                        fprintf(smatfile, " %" PRIu32 "", x);
#ifdef FOR_FFS
=======
                        fprintf(smatfile, " %"PRIu32"", x);
#ifdef FOR_DL
>>>>>>> 0c4020ad
                        fprintf(smatfile, ":%d", sparsemat[i][j].e);
#endif
                    }
                }
	    }
	}
	if (!bin) {
            fprintf(smatfile, "\n");
            if (skip) fprintf(dmatfile, "\n");
        }
    }

    {
        fclose_maybe_compressed (smatfile, smatname);
        fclose_maybe_compressed (srwfile, srwname);
        free(smatname);
        free(srwname);
    }
    if (skip) {
        fprintf(stderr, "%lu coeffs (out of %lu total) put into %s (%.1f%%)\n",
                DW, DW+W, dmatname,
                100.0 * (double) DW / (DW+W));

        fclose_maybe_compressed (dmatfile, dmatname);
        fclose_maybe_compressed (drwfile, drwname);
        free(dmatname);
        free(drwname);
    }

    if (skip) {
        dcwname = derived_filename(base, suf->dcw, zip);
        dcwfile = fopen_maybe_compressed(dcwname, wmode);
        for(int j = 0; j < skip; j++){
            uint32_t x = weights[j];
            if (bin) {
                fwrite32_little(&x, 1, dcwfile);
            } else {
                fprintf(dcwfile, "%" PRIu32 "\n", x);
            }
        }
        fclose_maybe_compressed(dcwfile, dcwname);
        free(dcwname);
    }

    {
        scwname = derived_filename(base, suf->scw, zip);
        scwfile = fopen_maybe_compressed(scwname, wmode);
        for(int j = skip; j < small_ncols; j++){
            uint32_t x = weights[j];
            if (bin) {
                fwrite32_little(&x, 1, scwfile);
            } else {
                fprintf(scwfile, "%" PRIu32 "\n", x);
            }
        }
        fclose_maybe_compressed(scwfile, scwname);
        free(scwname);
    }

    free(base);
    free(weights);

    return W;
}


/* we also compare x[1] and y[1] to make the code deterministic
   since in case x[0] = y[0] qsort() may give different results on
   different machines */
static int
cmp2 (const void *p, const void *q)
{
  int *x = (int*) p;
  int *y = (int*) q;

  if (x[0] < y[0])
    return -1;
  else if (x[0] > y[0])
    return 1;
  else
    return (x[1] < y[1]) ? 1 : -1;
}

// on input, colweight[j] contains the weight; on exit, colweight[j]
// contains the new index for j. Heavier columns are in front of the new
// matrix.
static void
renumber (int *small_ncols, int *colweight, int ncols,
          MAYBE_UNUSED const char *idealsfilename)
{
    int j, k, nb, *tmp;

#ifdef FOR_DL
    FILE *renumberfile = fopen (idealsfilename, "w+");
    if (renumberfile == NULL)
      {
        fprintf (stderr, "Error while opening file to save permutation of"
                         "ideals\n");
        exit(1);
      }
#endif

    tmp = (int *)malloc((ncols<<1) * sizeof(int));
    ASSERT_ALWAYS(tmp != NULL);
    memset(tmp, 0, (ncols<<1) * sizeof(int));
    for(j = 0, nb = 0; j < ncols; j++)
	if(colweight[j] > 0){
#if DEBUG >= 1
	    fprintf(stderr, "J %d %d\n", j, colweight[j]);
#endif
	    tmp[nb++] = colweight[j];
	    tmp[nb++] = j;
	}
    *small_ncols = nb>>1;
    fprintf (stderr, "Sorting %d columns by decreasing weight\n",
             *small_ncols);
    qsort(tmp, nb>>1, 2*sizeof(int), cmp2);
    memset(colweight, 0, ncols * sizeof(int));
    // useful for BW + skipping heavy part only...
    for(j = nb-1, k = 1; j >= 0; j -= 2)
      {
        colweight[tmp[j]] = k++; // always this +1 trick
#ifdef FOR_DL
        fprintf (renumberfile, "%d %x\n", colweight[tmp[j]]-1, tmp[j]);
#endif
      }

#ifdef FOR_DL
    fclose(renumberfile);
#endif
    free(tmp);
}

// A line is "i i1 ... ik [#j]".
// If i >= 0 then
//     row[i] is to be added to rows i1...ik and destroyed at the end of
//     the process.
//     Works also is i is alone (hence: destroyed row).
// If i < 0 then
//     row[-i-1] is to be added to rows i1...ik and NOT destroyed.
//
// If given, j is the index of the column used for pivoting (used in DL).
static void
doAllAdds(typerow_t **newrows, char *str, MAYBE_UNUSED FILE *outdelfile,
        index_data_t index_data)
{
  int32_t j;
  int32_t ind[MERGE_LEVEL_MAX], i0;
  int ni, destroy;

  ni = parse_hisfile_line (ind, str, &j);

  if (ind[0] < 0)
    {
      destroy = 0;
      i0 = -ind[0]-1;
    }
  else
    {
      destroy = 1;
      i0 = ind[0];
    }
#if DEBUG >= 1
    fprintf(stderr, "first i is %d in %s", i0, str);
#endif

  for (int k = 1; k < ni; k++)
      addRowsUpdateIndex(newrows, index_data, ind[k], i0, j);

  if(destroy)
    {
      //destroy initial row!
#ifdef FOR_DL
      fprintf (outdelfile, "%x %d", j, rowLength(newrows, i0));
      for (unsigned int k = 1; k <= rowLength(newrows, i0); k++)
          fprintf (outdelfile, " %x:%d", newrows[i0][k].id, newrows[i0][k].e);
      fprintf (outdelfile, "\n");
#endif
      free(newrows[i0]);
      newrows[i0] = NULL;

      if (index_data != NULL) // ie we want an index
      {
        index_data[i0].n = 0;
        free(index_data[i0].rels);
        index_data[i0].rels = NULL;
      }
    }
}


#define STRLENMAX 2048

// sparsemat is small_nrows x small_ncols, after small_ncols is found using
// renumbering.
static int
toFlush (const char *sparsename, typerow_t **sparsemat, int *colweight,
         int ncols, int small_nrows, int skip, int bin,
         const char *idealsfilename)
{
    unsigned long W;
    int small_ncols;

    fprintf(stderr, "Renumbering columns (including sorting w.r.t. weight)\n");
    renumber (&small_ncols, colweight, ncols, idealsfilename);

    fprintf(stderr, "small_nrows=%d small_ncols=%d\n",small_nrows,small_ncols);

    double tt = seconds();
    fprintf(stderr, "Writing sparse representation to file\n");
    W = flushSparse(sparsename, sparsemat, small_nrows, small_ncols, colweight, skip, bin);
    fprintf(stderr, "#T# writing sparse: %2.2lf\n", seconds()-tt);
    fprintf(stderr, "# Weight(M_small) = %lu\n", W);

    return small_ncols;
}

static void
build_newrows_from_file(typerow_t **newrows, FILE *hisfile, uint64_t bwcostmin,
                        const char* outdelfilename, index_data_t index_data)
{
    uint64_t bwcost;
    unsigned long addread = 0;
    char str[STRLENMAX];

    FILE *outdelfile = NULL;
    if (outdelfilename != NULL)
      {
        outdelfile = fopen (outdelfilename, "w+");
        if (outdelfile == NULL)
          {
            fprintf (stderr, "Error, cannot open file %s.\n", outdelfilename);
            exit(1);
          }
      }

    fprintf(stderr, "Reading row additions\n");
    double tt = wct_seconds();
    while(fgets(str, STRLENMAX, hisfile)){
	addread++;
	if((addread % 100000) == 0)
	    fprintf(stderr, "%lu lines read at %2.2lf\n", addread, wct_seconds() - tt);
	if(str[strlen(str)-1] != '\n'){
	    fprintf(stderr, "Gasp: not a complete a line!");
	    fprintf(stderr, " I stop reading and go to the next phase\n");
	    break;
	}
	if(strncmp(str, "BWCOST", 6) != 0)
	    doAllAdds(newrows, str, outdelfile, index_data);
	else{
	    if(strncmp(str, "BWCOSTMIN", 9) != 0){
		sscanf(str+8, "%" PRIu64 "", &bwcost);
		//	fprintf(stderr, "Read bwcost=%" PRIu64 "\n", bwcost);
		if((bwcostmin != 0) && (bwcost == bwcostmin)){
		    // what a damn tricky feature!!!!!!!
		    fprintf(stderr, "Activating tricky stopping feature");
		    fprintf(stderr, " since I reached %" PRIu64 "\n", bwcostmin);
		    break;
		}
	    }
	}
    }
}

/* if for_msieve=1, generate the *.cyc file needed by msieve to construct
   its matrix, which is of the following (binary) format:
      small_nrows
      n1 i1 i2 ... in1
      n2 j1 j2 ... jn2
      ...
      nk ...
   where each value is stored as a 32-bit integer (no linebreak),
   small_nrows is the number of relation-sets of the matrix,
   n1 is the number of relations in the first relation-set,
   i1 is the index of the first relation in the first relation-set
   (should correspond to line i1+2 in *.purged.gz), and so on */

// Feed sparsemat with M_purged
static void
readPurged (typerow_t **sparsemat, purgedfile_stream ps, int verbose,
            int for_msieve)
{
  if (for_msieve == 0)
    {
      fprintf(stderr, "Reading sparse matrix from purged file\n");
      for(int i = 0 ; purgedfile_stream_get(ps, NULL) >= 0 ; i++) {
        if (verbose && purgedfile_stream_disp_progress_now_p(ps))
          fprintf(stderr, "Treating old rel #%d at %2.2lf\n",
                  ps->rrows,ps->dt);
        if(ps->nc == 0)
          fprintf(stderr, "Hard to believe: row[%d] is NULL\n", i);
      qsort(ps->cols, ps->nc, sizeof(int), cmp);
      sparsemat[i] = (typerow_t *)malloc((ps->nc+1) * sizeof(typerow_t));
      ASSERT_ALWAYS(sparsemat[i] != NULL);
      int j = 1;
      for(int k = 0; k < ps->nc; k++)
        {
#ifdef FOR_DL
          if (j > 1 && (int) sparsemat[i][j-1].id == ps->cols[k])
            sparsemat[i][j-1].e++;
          else
#endif
          {
            setCell(sparsemat[i][j], ps->cols[k], 1);
            j++;
          }
        }
      rowLength(sparsemat, i) = j-1;
      }
    }
  else /* for_msieve */
    {
      /* to generate the .cyc file for msieve, we only need to start from the
         identity matrix with newnrows relation-sets, where relation-set i
         contains only relation i. Thus we only need to read the first line of
         the purged file, to get the number of relations-sets. */

      long i;

      for (i = 0; i < ps->nrows; i++)
        {
          sparsemat[i] = (typerow_t *) malloc(2 * sizeof(typerow_t));
          rowCell(sparsemat, i, 1) = i;
          rowLength(sparsemat, i) = 1;
        }
    }
}

static void 
writeIndex(const char *indexname, index_data_t index_data,
        int small_nrows, int small_ncols)
{
    FILE *indexfile;
    indexfile = fopen_maybe_compressed(indexname, "w");
    fprintf(indexfile, "%d %d\n", small_nrows, small_ncols);

    for (int i = 0; i < small_nrows; ++i) {
        ASSERT (index_data[i].n > 0);
        fprintf(indexfile, "%d", index_data[i].n);
        for (unsigned int j = 0; j < index_data[i].n; ++j) {
#ifdef FOR_DL
            fprintf(indexfile, " " PURGE_INT_FORMAT ":%d",
                    index_data[i].rels[j].ind_row,
                    index_data[i].rels[j].e);
#else
            ASSERT (index_data[i].rels[j].e == 1);
            fprintf(indexfile, " " PURGE_INT_FORMAT,
                    index_data[i].rels[j].ind_row);
#endif
        }
        fprintf(indexfile, "\n");
    }
    fclose_maybe_compressed(indexfile, indexname);
}

void
generate_cyc (const char *outname, typerow_t **rows, uint32_t nrows)
{
  FILE *outfile;
  uint32_t t, u, i, k;

  outfile = fopen (outname, "w");
  ASSERT_ALWAYS(outfile != NULL);

  /* first write the number of relations as a 32-bit integer */
  t = nrows;
  fwrite (&t, sizeof(uint32_t), 1, outfile);

  /* then for each relation-set write a 32-bit integer giving the number k
     of its element, followed by those k elements */
  for (i = 0; i < nrows; i++)
    {
      t = rowLength(rows, i);
      ASSERT_ALWAYS(t != 0);
      fwrite (&t, sizeof(uint32_t), 1, outfile);
      for (k = 1; k <= t; k++)
        {
          u = rowCell(rows, i, k);
          fwrite (&u, sizeof(uint32_t), 1, outfile);
        }
    }

  fclose (outfile);
}

static void
fasterVersion(typerow_t **newrows, const char *sparsename,
              const char *indexname, const char *hisname, purgedfile_stream ps,
              uint64_t bwcostmin, int nrows, int ncols, int skip, int bin,
              const char *idealsfilename, const char *outdelfilename,
              int for_msieve)
{
    FILE *hisfile;
    int *colweight;
    int small_nrows, small_ncols;
    char str[STRLENMAX], *rp MAYBE_UNUSED;
    index_data_t index_data = NULL;

    hisfile = fopen (hisname, "r");
    ASSERT_ALWAYS(hisfile != NULL);
    /* read first line */
    rp = fgets (str, STRLENMAX, hisfile);

    // 1st pass: read the relations in *.purged and put them in newrows[][]
    readPurged(newrows, ps, 1, for_msieve);
#if DEBUG >= 1
    // [PG]: FIXME: seems to be broken for FFS ?
    for(int i = 0; i < nrows; i++){
	printf("row[%d]=", i);
	for(int k = 1; k <= newrows[i][0]; k++)
	    printf(" %d", newrows[i][k]);
	printf("\n");
    }
#endif

    if (indexname != NULL) {
        // At the beginning, the index_data consists of relsets that
        // are just single relations.
        index_data = (relset_t *) malloc (nrows*sizeof(relset_t));
        for (int i = 0; i < nrows; ++i) {
            index_data[i].n = 1;
            index_data[i].rels = (multirel_t *)malloc(sizeof(multirel_t));
            index_data[i].rels[0].ind_row = i;
            index_data[i].rels[0].e = 1;
        }
    }
    else
      index_data = NULL;

    // read merges in the *.merge.his file and replay them
    build_newrows_from_file(newrows, hisfile, bwcostmin, outdelfilename,
            index_data);

    /* compute column weights */
    colweight = (int*) malloc (ncols * sizeof(int *));
    ASSERT_ALWAYS(colweight != NULL);
    memset (colweight, 0, ncols * sizeof(int *));
    for (int i = 0; i < nrows; i++)
      if (newrows[i] != NULL)
        for(unsigned int k = 1; k <= rowLength(newrows, i); k++)
          colweight[rowCell(newrows, i, k)] += 1;

    /* crunch empty rows */
    for (int i = small_nrows = 0; i < nrows; i++)
      if (newrows[i] != NULL)
        newrows[small_nrows++] = newrows[i];
    if (indexname != NULL) {
        int ii = 0;
        for (int i = 0; i < nrows; i++) 
            if (index_data[i].n > 0) 
                index_data[ii++] = index_data[i];
            else
                free(index_data[i].rels);
        ASSERT (ii == small_nrows);
    }

#if defined FOR_DL && defined STAT_DL
    uint64_t count[11] = {0,0,0,0,0,0,0,0,0,0,0};
    uint64_t nonzero = 0;
    for (int i = 0; i < small_nrows ; i++)
      {
        for(int k = 1; k <= rowLength(newrows, i); k++)
          {
            if (abs(newrows[i][k].e) > 10)
              count[0]++;
            else
              count[abs(newrows[i][k].e)]++;
            nonzero++;
          }
      }
    fprintf (stderr, "# of non zero coeff: %lu\n", nonzero);
    for (int i = 1; i <= 10 ; i++)
      fprintf (stderr, "# of %d: %lu(%.2f%%)\n", i, count[i],
                       100 * (double) count[i]/nonzero);
    fprintf (stderr, "# of > 10: %lu(%.2f%%)\n", count[0],
                     100 * (double) count[0]/nonzero);
#endif

    if (for_msieve)
      {
        /* generate the <dat_file_name>.cyc file in "indexname" */
        if (skip != 0)
          {
            fprintf (stderr, "Error, skip should be 0 with --for_msieve\n");
            exit (1);
          }
        if (bin != 0)
          {
            fprintf (stderr, "Error, --binary incompatible with --for_msieve\n");
            exit (1);
          }
        generate_cyc (sparsename, newrows, small_nrows);
      }
    else
      {
        /* renumber columns after sorting them by decreasing weight */
        small_ncols = toFlush(sparsename, newrows, colweight, ncols,
                              small_nrows, skip, bin, idealsfilename);
        // Create the index
        if (indexname != NULL) 
          writeIndex(indexname, index_data, small_nrows, small_ncols);
      }

    // Free.
    free (colweight);
    for(int i = 0; i < small_nrows; i++)
        free (newrows[i]);
    free (newrows);
    if (index_data != NULL) {
        for (int i = 0; i < small_nrows; ++i) 
            free (index_data[i].rels);
        free (index_data);
    }

    fclose (hisfile);
}

static void
usage (const char *argv0)
{
  fprintf (stderr, "Usage: %s [options]\n", argv0);
  fprintf (stderr, "\nMandatory command line options: \n");
  fprintf (stderr, "   -purged  xxx   - input (purged) file is xxx\n");
  fprintf (stderr, "   -his  xxx      - history file (produced by merge)\n");
  fprintf (stderr, "   -out  xxx      - basename for output matrices\n");
  fprintf (stderr, "\nOther command line options: \n");
  fprintf (stderr, "   -skip nnn      - dense matrice contains the nnn heaviest "
                                       "columns (default %u)\n", SKIP_DEFAULT);
  fprintf (stderr, "   -v or --verbose\n");
  fprintf (stderr, "   --binary\n");
  fprintf (stderr, "   --noindex\n");
  fprintf (stderr, "   -index <file>  - if and only if there is no --noindex\n");
  fprintf (stderr, "   -ideals\n");
  fprintf (stderr, "   -outdel\n");
  exit (1);
}


// We start from M_purged which is nrows x ncols;
// we build M_small which is small_nrows x small_ncols.
// newrows[i] if != NULL, contains a list of the indices of the rows in
// M_purged that were added together to form this new row in M_small.
// TODO: replace this index by the index to rels directly to skip one
// indirection???
int
main(int argc, char *argv[])
{
  char * argv0 = argv[0];
    FILE *hisfile;
    uint64_t bwcostmin = 0;
    int nrows, ncols;
    typerow_t **newrows;
    int verbose = 0;
    int bin=0;
    int skip = SKIP_DEFAULT;
    int noindex = 0;
    int for_msieve = 0;
    char *rp, str[STRLENMAX];
    double wct0 = wct_seconds ();

    setbuf(stdout, NULL);
    setbuf(stderr, NULL);

    // printing the arguments as everybody does these days
    fprintf (stderr, "%s.r%s", argv[0], CADO_REV);
    for (int i = 1; i < argc; i++)
      fprintf (stderr, " %s", argv[i]);
    fprintf (stderr, "\n");

    param_list pl;

    param_list_init(pl);
    argv++,argc--;
    param_list_configure_switch(pl, "--verbose", &verbose);
    param_list_configure_switch(pl, "--binary", &bin);
    param_list_configure_switch(pl, "--noindex", &noindex);
    param_list_configure_switch(pl, "--for_msieve", &for_msieve);
    param_list_configure_alias(pl, "--verbose", "-v");

    for( ; argc ; ) {
        if (param_list_update_cmdline(pl, &argc, &argv)) { continue; }
        fprintf (stderr, "Unknown option: %s\n", argv[0]);
        usage(argv0);
    }
    const char * purgedname = param_list_lookup_string(pl, "purged");
    const char * hisname = param_list_lookup_string(pl, "his");
    const char * sparsename = param_list_lookup_string(pl, "out");
    const char * indexname = param_list_lookup_string(pl, "index");
    const char * idealsfilename = param_list_lookup_string(pl, "ideals");
    const char * outdelfilename = param_list_lookup_string(pl, "outdel");
    param_list_parse_int(pl, "skip", &skip);
    param_list_parse_uint64(pl, "bwcostmin", &bwcostmin);

    if (purgedname == NULL)
    {
      fprintf (stderr, "Error, missing mandatory -purged option.\n");
      usage(argv0);
    }

    if (sparsename == NULL)
    {
      fprintf (stderr, "Error, missing mandatory -out option.\n");
      usage(argv0);
    }

    if (has_suffix(sparsename, ".bin") || has_suffix(sparsename, ".bin.gz"))
        bin=1;

    if (noindex && indexname != NULL) {
        fprintf (stderr, "Error: --noindex was switched on, but a "
                "name for the index file was given.\n");
        exit (1);
    }

    if (noindex == 0 && indexname == NULL) {
        fprintf (stderr, "Error: --noindex was not given, but no "
                "index file was given.\n");
        exit (1);
    }

#ifdef FOR_DL
    if (skip != 0)
      {
        fprintf (stderr, "Error, for DL -skip should be 0\n");
        exit (1);
      }
    if (idealsfilename == NULL)
      {
        fprintf (stderr, "Error, for DL -ideals should be non null\n");
        exit (1);
      }
    if (outdelfilename == NULL)
      {
        fprintf (stderr, "Error, for DL -outdel should be non null\n");
        exit (1);
      }
#endif

    purgedfile_stream ps;
    purgedfile_stream_init(ps);
    purgedfile_stream_openfile(ps, purgedname);

    hisfile = fopen (hisname, "r");
    ASSERT_ALWAYS(hisfile != NULL);
    rp = fgets(str, STRLENMAX, hisfile);
    ASSERT_ALWAYS(rp);
    fclose (hisfile);

    // read parameters that should be the same as in purgedfile!
    sscanf(str, "%d %d", &nrows, &ncols);
    ASSERT_ALWAYS(nrows == ps->nrows);
    ASSERT_ALWAYS(ncols == ps->ncols);

    fprintf(stderr, "Original matrix has size %d x %d\n", nrows, ncols);

    newrows = (typerow_t **)malloc(nrows * sizeof(typerow_t *));
    ASSERT_ALWAYS(newrows != NULL);

    // at the end of the following operations, newrows[i] is either
    // NULL
    // or k i_1 ... i_k which means that M_small will contain a row formed
    // of the addition of the rows of indices i_1 ... i_k in the original
    // matrix

    fasterVersion (newrows, sparsename, indexname, hisname, ps,
                   bwcostmin, nrows, ncols, skip, bin, 
                   idealsfilename, outdelfilename, for_msieve);


    purgedfile_stream_closefile(ps);
    purgedfile_stream_clear(ps);

    param_list_clear(pl);

    print_timing_and_memory (wct0);

    return 0;
}<|MERGE_RESOLUTION|>--- conflicted
+++ resolved
@@ -205,13 +205,8 @@
                         fwrite32_little(&e, 1, smatfile);
 #endif
                     } else {
-<<<<<<< HEAD
                         fprintf(smatfile, " %" PRIu32 "", x);
-#ifdef FOR_FFS
-=======
-                        fprintf(smatfile, " %"PRIu32"", x);
-#ifdef FOR_DL
->>>>>>> 0c4020ad
+#ifdef FOR_DL
                         fprintf(smatfile, ":%d", sparsemat[i][j].e);
 #endif
                     }
