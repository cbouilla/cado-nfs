--- conflicted
+++ resolved
@@ -498,7 +498,6 @@
                   ps->rrows,ps->dt);
         if(ps->nc == 0)
           fprintf(stderr, "Hard to believe: row[%d] is NULL\n", i);
-<<<<<<< HEAD
       qsort(ps->cols, ps->nc, sizeof(int), cmp);
       sparsemat[i] = (typerow_t *)malloc((ps->nc+1) * sizeof(typerow_t));
       ASSERT_ALWAYS(sparsemat[i] != NULL);
@@ -516,59 +515,6 @@
           }
         }
       rowLength(sparsemat, i) = j-1;
-  }
-#else /* FOR_MSIEVE */
-  /* to generate the .cyc file for msieve, we only need to start from the
-     identity matrix with newnrows relation-sets, where relation-set i
-     contains only relation i. Thus we only need to read the first line of
-     the purged file, to get the number of relations-sets. */
-
-  {
-    long i;
-
-    for (i = 0; i < ps->nrows; i++)
-      {
-        sparsemat[i] = (typerow_t *) malloc(2 * sizeof(typerow_t));
-        rowCell(sparsemat, i, 1) = i;
-        rowLength(sparsemat, i) = 1;
-=======
-        qsort(ps->cols, ps->nc, sizeof(int), cmp);
-#ifdef FOR_FFS
-        sparsemat[i] = (typerow_t *)malloc((ps->nc+2) * sizeof(typerow_t));
-        int j = 0;
-        int previous = -1;
-#else
-        sparsemat[i] = (typerow_t *)malloc((ps->nc+1) * sizeof(typerow_t));
-        int j = ps->nc;
-#endif /* FOR_FFS */
-        ASSERT_ALWAYS(sparsemat[i] != NULL);
-        for(int k = 0; k < ps->nc; k++)
-          {
-#ifdef FOR_FFS
-            if (ps->cols[k] == previous)
-              sparsemat[i][j].e++;
-            else
-              {
-                j++;
-                rowCell(sparsemat, i, j) = ps->cols[k];
-                sparsemat[i][j].e = 1;
-              }
-
-            previous = ps->cols[k];
-#else
-            rowCell(sparsemat, i, k+1) = ps->cols[k];
-#endif /* FOR_FFS */
-          }
-#ifdef FOR_FFS
-        if (ps->b != 0)
-          {
-            j++;
-            rowCell(sparsemat, i, j) = ps->ncols - 1;
-            sparsemat[i][j].e = 1;
-          }
-#endif /* FOR_FFS */
-        rowLength(sparsemat, i) = j;
->>>>>>> eb7dfe7f
       }
     }
   else /* for_msieve */
