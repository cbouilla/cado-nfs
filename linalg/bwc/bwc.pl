#!/usr/bin/env perl
use warnings;
use strict;

use POSIX qw/getcwd/;
use File::Basename;
use File::Temp qw/tempdir tempfile mktemp/;
use List::Util qw/max/;
use Data::Dumper;
use Fcntl;
use Carp;

# This companion program serves as a helper for running bwc programs.
#
# It should be rewritten someday, perhaps in python. At least this has to
# be more modular (to be honest, it used to be much worse).

# MPI_BINDIR=/opt/mpich2-1.1a2-1.fc10.x86_64/usr/bin ./bwc.pl :complete matrix=c72 mn=64 ys=0..64 mpi=4x4

# {{{ usage
sub usage {
    print STDERR <<EOF;
Usage: ./bwc.pl <action> <parameters>

# 20140901: some revamping in progress. The instructions below may be
# partly inaccurate.

The action to be performed is either:
- the path to a program, in which case the command line eventually called
  is quite similar to ``<action> <parameters>'', with some substitutions
  performed. Depending on the program name, some options are discarded
  because they are not meaningful.
- one of the special actions defined by the script. These actions are
  prepended by a colon.
    :complete -- do a complete linear system solving. The solution ends
                 up in \$wdir/W.
    :bench    -- does prep, secure, and krylov with
                 an exceedingly large finish bound in order to perform
                 some timings.

Parameters are specified in the form <key>=<value>.
All parameters having a meaning for the bwc programs are accepted. Some
parameters control the wrapping script itself.

mpi thr              same meaning as for bwc programs.
mn m n prime         same meaning as for bwc programs.
nullspace            same meaning as for bwc programs.
ys                   same meaning as for bwc programs (krylov)
solutions            same meaning as for bwc programs (mksol, gather)
simd                 SIMD width to be used for krylov (ys=) and mksol,
                     gather (solutions=) programs. Defaults to 64 if
                     prime=2 or 1 otherwise
lingen_mpi           like mpi, but for plingen only (and someday lingen).

matrix               input matrix file. Must be a complete path. Binary, 32-b LE
rhs                  rhs file for inhomogeneous systems (ascii with header)
                     Note that inhomogeneous systems over GF(2) are not
                     supported yet (but we're not that far), and the file
                     format for the RHS file is not completely decided
                     yet.
wdir                 working directory.
                     If unset, derived from 'matrix', 'mpi' 'thr'
mpiexec              Command to invoke for mpiexec
hosts                Comma-separated list of hosts. 'hosts' may be supplied
                     several times, so that lists concatenate. Thus one
                     may use the shell to supply hosts=node{1,3,5,7}.
hostfile             path to a host list file to be understood by mpiexec

Amongst parameters, some options with leading dashes may be set:

-d  Do a dry run ; show the commands that would be executed.
    (-d is relevant to the script only)
-v  Increase verbosity level ; understood by bwc, but meaningless at the moment
-h  Show this help.

Some environment variables have an impact on this script.

MPI_BINDIR   The path to the directory holding the mpiexec program (the
             mpiexec= parameter allows to specify the same thing. Note that
             MPI alone serves as an alias for MPI_BINDIR, but this may
             become legacy. Normally mpiexec is obtained by cmake
             substitution, at least this is the default.).
BWC_BINDIR   The directory holding the bwc binaries. Defaults to the
             directory holding the current script.

EOF

    if (scalar @_) {
        print STDERR "Error messages:\n", join("\n", @_), "\n";
    }

    exit 1;
}
# }}}

# $program denotes either a simple command, or something prepended by ':'
# which indicates something having a special meaning for the script.
my $main = shift @ARGV or usage;

my $my_cmdline="$0 $main @ARGV";

# ----- cmake substituted variables -----
## mpiexec is substituted by cmake in case mpi has been used for the
## compilation. NOTE that this means that a priori, mpiexec _must_ be
## used for running all programs.
my $mpiexec='@MPIEXEC@';
$mpiexec='' if $mpiexec =~ m{^\@.*\@$};
my $mpiexec_extra_stanzas='@MPIEXEC_EXTRA_STANZAS@';
$mpiexec_extra_stanzas='' if $mpiexec_extra_stanzas =~ m{^\@.*\@$};


my $bindir;
if (!defined($bindir=$ENV{'BWC_BINDIR'})) {
    $bindir=$0;
    $bindir =~ s{/[^/]*$}{};
    if ($bindir eq $0) {
        $bindir='.';
    }
}

# It's only used so that we can keep a non-zero reference count on
# temporary filenames which we would like to keep until program exit.
my @tempfiles;


##################################################
# Parse the command line, and fill the following:
#  - %$param hash, with special rules for the hosts argument.
#  - $show_only, @extra_args
#  - obey -h
my @extra_args=();
my $show_only=0;
my $param={};
my $param_defaults={
    # some defaults.
    prime => 2,         # for factoring.
    thr => '1x1',
    mpi => '1x1',
    lingen_mpi => '1x1',
};
# {{{
while (defined($_ = shift @ARGV)) {
    if ($_ eq '--') {
        push @extra_args, splice @ARGV;
        last;
    }
    # -d will never be found as a bw argument, it is only relevant here.
    if (/^(-d|--show|--dry-run)$/) { $show_only=1; next; }
    if (/^(-h|--help)$/) { usage; }
    my ($k,$v);
    if (/^--([^=]+)$/ && scalar @ARGV) { $k=$1; $v=shift(@ARGV); }
    elsif (/^(-.*)$/) { $k=$1; $v=undef; }
    elsif (/^([^=]+)=(.*)$/) { $k=$1; $v=$2; }
    if (!defined($k)) {
        usage "Garbage not understood on command line: $_";
    }
    if ($k eq 'bwc_bindir') { $bindir=$v; next; }
    if (!defined($param->{$k})) {
        $param->{$k}=$v;
        next;
    }
    if ($k eq 'hosts') {
        if (ref $param->{$k} eq '') {
            $param->{$k} = [$param->{$k}, $v];
        } elsif (ref $param->{$k} eq 'ARRAY') {
            $param->{$k} = [@{$param->{$k}}, $v];
        } else {
            die "\$param->{$k} has gone nuts.\n";
        }
    } else {
        usage "parameter $k may not be specified more than once";
    }
}
for my $k (keys %$param_defaults) {
    next if exists $param->{$k};
    $param->{$k} = $param_defaults->{$k};
}


# }}}

# {{{ global variables. Much resides in $param, but we do have globals
# too.
my @main_args;

my @mpi_split=(1,1);
my @lingen_mpi_split=(1,1);
my @thr_split=(1,1);
my $nh;
my $nv;

my $wdir;
my $matrix;
my $random_matrix;
my $rhs;
my $nrhs=0;

## The mpi_extra_args argument is used to pass information to the mpiexec 
## command. The idea is that mpiexec, the mpi driver program, may need
## additional info to properly setup communications between jobs. As an 
## example, if libvirt-bin is installed on a linux system, openmpi will
## need the following additions.
##    
## ./build/x86_64/linalg/bwc/bwc.pl :complete matrix=/net/tiramisu/localdisk/thome/mats/c90b wdir=/local/rsa768/tmp/c59 mn=64 mpi=2x1 thr=2x4 hosts=patate,tiramisu mpi_extra_args='--mca btl_tcp_if_exclude lo,virbr0'
##    
## This tells mpi not to try routing traffic through either the lo or the 
## virbr0 interface. For the former, it's already openmpi's default
## behaviour (unless /etc/hosts is screwed up, which this file does tend to
## be sometimes). For virbr0, it's again some local mess, but each machine 
## having this class C network defined, openmpi can't really tell whether 
## they're connected or not -- and of course they're not.
##
## Note that we also obey the $MPI_EXTRA_ARGS environment variable.
my $mpi_extra_args;
 
my ($m, $n);
my $prime;
my $splitwidth;
my $simd;

# my $force_complete;
my $stop_at_step;

my $hostfile;
my @hosts=();
my $mpi;
my $mpi_ver;
my $needs_mpd;
# }}}
#
# Some more command line interpretation. Here we build @main_args, taking
# out the arguments which are only of interest to us.
# Here we read (from $param) the
# following things.
#  - $hostfile $mpi_extra_args
#  - ## broken ## $force_complete
#  - @hosts $m $n
#  - @mpi_split @thr_split
#  - $nh $nv
#    --> dimensions of the split of the matrix (horizontal chunks,
#    vertical chunks).
#  - $prime
#    --> Linear system is over GF(p) for that prime. For factoring, which
#    is the default, we have prime==2
#  - $splitwidth
#    --> Number of vectors which are put together in a file. This is only
#    inferred from $prime, and set to 64 for prime==2, 1 otherwise.
#
# {{{
sub set_mpithr_param { # {{{ utility
    my $v = shift @_;
    my @s = (1,$v);
    if ($v=~/^(\d+)$/) {
        my $nthreads = $1;
        my $s = int(sqrt($nthreads));
        for (; $s >= 1; $s--) {
            next if $nthreads % $s > 0;
            @s = ($s, $nthreads / $s);
            last;
        }
        die unless $s[0]*$s[1] == $v;
    } elsif ($v=~/(\d+)x(\d+)$/) {
        @s = ($1, $2);
    } else {
        usage "bad splitting value '$v'";
    }
    return @s;
} # }}}

my $my_verbose_flags = {
    cmdline => 1,
    checks => 1,
    sections => 1,
};

while (my ($k,$v) = each %$param) {
    # Some parameters are relevant to us just like they're relevant to
    # the bwc programs, so we'll set a variable based on their value, and
    # also copy them to the @main_args array.
    if ($k eq 'matrix') { $matrix=$v; }
    if ($k eq 'random_matrix') { $random_matrix=$v; }
    # Some parameters which are simply _not_ relevant to the bwc programs.
    if ($k eq 'hostfile') { $hostfile=$v; next; }
    if ($k eq 'simd') { $simd=$v; next; }
    if ($k eq 'mpi_extra_args') { $mpi_extra_args=$v; next; }
    ## if ($k eq 'force_complete') { $force_complete=$v; next; }
    if ($k eq 'stop_at_step') {
        die "stop_at_step requires :complete" unless $main eq ':complete';
        $stop_at_step=$v;
        next;
    }
    if ($k eq 'hosts') {
        $v=[$v] if (ref $v eq '');
        for (@$v) { push @hosts, split(',',$_); }
        next;
    }
    # Some of the command-line arguments are modified before being put
    # into the main argument list.
    if ($k eq 'mpi') { @mpi_split = set_mpithr_param $v; $param->{$k} = $v = join "x", @mpi_split;}
    if ($k eq 'thr') { @thr_split = set_mpithr_param $v; $param->{$k} = $v = join "x", @thr_split; }
    if ($k eq 'lingen_mpi') { @lingen_mpi_split = set_mpithr_param $v; $param->{$k} = $v = join "x", @lingen_mpi_split;}
    if ($k eq 'verbose_flags') {
        my @heritage;
        for my $f (split(',', $v)) {
            my $w=1;
            my $f0=$f;
            $w = 0 if $f =~ s/^[\^!]//;
            if ($f =~ s/^perl-//) {
                $my_verbose_flags->{$f}=$w;
            } else {
                push @heritage, $f0;
            }
        }
        $v=join(',',@heritage);
    }

    # The rest is passed to subprograms, unless explicitly discarded on a
    # per-program basis.
    if (defined($v)) {
        push @main_args, "$k=$v";
    } else {
        # This is for switches (like -v) which don't have a "value"
        # associated with them
        push @main_args, "$k";
    }

    # Yet it does make sense to read some parameters, as we are
    # interested by their value.

    if ($k eq 'wdir') { $wdir=$v; next; }
    if ($k eq 'mn') { $m=$n=$v; next; }
    if ($k eq 'n') { $n=$v; next; }
    if ($k eq 'm') { $m=$v; next; }
    if ($k eq 'prime') { $prime=$v; next; }
    if ($k eq 'rhs') { $rhs=$v; next; }

    # Ok, probably there's a fancy argument we don't care about.
}

$nh = $mpi_split[0] * $thr_split[0];
$nv = $mpi_split[1] * $thr_split[1];
$splitwidth = ($prime == 2) ? 64 : 1;

if (!defined($simd)) {
    $simd = $splitwidth;
}

# }}}

print "$my_cmdline\n" if $my_verbose_flags->{'cmdline'};

if ($main =~ /^:(?:mpi|s)run(?:_single)?$/) {
    # ok, this is really an ugly ugly hack. We have some mpi detection
    # magic in this script, which we would like to use. So the :mpirun
    # meta-command is just for that. Of course the argument requirements
    # are mostly waived in this case.
    $matrix=$param->{'matrix'}=$0;
    $param->{'prime'}=2;
    $param->{'simd'}=$simd=64;
    $m=$n=64;
    $wdir=$param->{'wdir'}="/";
    if ($main =~ /^:srun/) {
        # Setting this will trigger mpi_needed, mpi detection check,
        # and ultimately passing -n
        $mpiexec='srun';
    }
}

# {{{ Some important argument checks
{
    my @miss = grep { !defined $param->{$_}; } (qw/prime/);
    die "Missing argument(s): @miss" if @miss;
    if (!defined($param->{'matrix'}) && !defined($param->{'random_matrix'})) {
        die "Missing parameter: matrix (or random_matrix)";
    }
    if (!defined($m) || !defined($n)) {
        die "Missing parameters: m and/or n";
    }
}

if (defined($param->{'matrix'})) {
    $param->{'matrix'} =~ s/~/$ENV{HOME}/g;
    die "$param->{'matrix'}: $!" unless -f $param->{'matrix'};
}

if ($prime == 2 && (($m % 64 != 0) || ($n % 64 != 0))) {
    die "Currently for p=2 bwc supports only block sizes which are multiples of 64";
}
if (($m % $splitwidth != 0) || ($n % $splitwidth != 0)) {
    die "Currently bwc supports only block sizes which are multiples of $splitwidth";
}
if ($prime == 2 && defined($rhs)) {
    die "inhomogeneous systems currently supported only for p>2";
}
if (defined($rhs)) {
    # Try to read the first line.
    my $header = eval { open F, $rhs or die "$rhs: $!"; <F>; };
    if ($header !~ /^(\d+) (\d+) (\d+)$/) {
        die "$rhs does not seem to be ascii with header, we can't proceed.\n";
    }
    $param->{'nrhs'} = $nrhs = $2;
    print "$rhs is ascii file with header. Getting nrhs=$nrhs from there\n";
}
if ($nrhs > $n || $nrhs > $m) {
    die "nrhs > n or m is not supported";
}

if ($prime == 2 && ($lingen_mpi_split[0] != 1 || $lingen_mpi_split[1] != 1)) {
    die "Current binary lingen code does not support mpi";
}

if ($lingen_mpi_split[0] != $lingen_mpi_split[1]) {
    die "lingen_mpi ($lingen_mpi_split[0]x$lingen_mpi_split[1]) must be a square split";
}

if ($m % $lingen_mpi_split[0] != 0 || $n % $lingen_mpi_split[0] != 0) {
    die "lingen_mpi must divide gcd(m,n)"
}

# }}}

# {{{ wdir preliminary (pre-mpi) checks.
#  - Check that wdir is defined (or define it to some default);
#  - Check that it exists if it has to exist (:complete is entitled to
#  create $wdir

# Selection of the working directory -- there are three relevant options.
# The 'matrix' option gives the file name of the matrix to be used.
# The working directory used is either specified as a parameter on its
# own named 'wdir', or inferred from the basename of the matrix file,
# appended with some information on the splitting, e.g.  c160-4x4.

# Note that when doing random matrices, we don't even need a wdir.

if (!defined($random_matrix)) {
    if (!defined($param->{'wdir'}) && defined($param->{'matrix'})) {
        # ok, we're doing this a bit ahead of time
        $wdir=$param->{'wdir'}="$param->{'matrix'}-${nh}x${nv}";
        push @main_args, "wdir=$wdir";
    }

    if ($main !~ /^:(?:complete|bench)$/ && !-d $param->{'wdir'}) {
        die "$param->{'wdir'}: no such directory";
    }
}
# }}}

# Some quick shortcuts in case the user failed to specify some arguments
#  - ys=
#    --> this is valid only for krylov, for *one* sequence run.
#    In general, this must correspond to an interval defining a sequence
#    (i.o.w. two consecutive multiples of simd width).
#    For interleaving, this is a bit trickier, since two
#    contiguous intervals are to be treated.
# The code below is just setting sensible defaults.
# {{{
##################################################
# Some more default values to set. Setting separately ys= and solutions= 
# is quite awkward in the case of a single-site test.
if ((!defined($m) || !defined($n))) {
    usage "The parameters m and n must be set";
}

if (!defined($param->{'solutions'})) {
    $param->{'solutions'}=["0-$simd"];
    if ($param->{'interleaving'}) {
        $param->{'solutions'} = [ "0-" . (2*$simd) ];
    }
    print "## main solution ranges for mksol ".join(" ", @{$param->{'solutions'}})."\n";
} else {
    # make that a list.
    $param->{'solutions'} = [ split(',',$param->{'solutions'}) ];
}

for (@{$param->{'solutions'}}) {
    /^\d+-\d+$/ or die "the 'solutions' parameter must match \\d+-\\d+";
}

# Default settings for ys= --> see krylov / mksol / gather.
# }}}

# Done playing around with what we've been given.

##################################################
# System interaction.
# - set environment variables with my_setenv (which does a bit more)
# - run commands with dosystem
# - ssh to nodes with ssh_program ; this is MPI-backend-dependent.
# {{{
my $env_strings = "";
sub my_setenv
{
    return if (exists($ENV{$_[0]}) && $ENV{$_[0]} eq $_[1]);
    $env_strings .= "$_[0]=$_[1] ";
    $ENV{$_[0]}=$_[1];
}

sub dosystem
{
    my $nofatal=0;
    my $prg = shift @_;
    if ($prg eq '-nofatal') {
        $nofatal=1;
        $prg=shift @_;
    }
    my @args = @_;
    print STDERR '#' x 77, "\n" if $my_verbose_flags->{'sections'};
    my $msg = "$env_strings$prg " . (join(' ', @args)) . "\n";

    if ($show_only) {
        print $msg;
        return 0;
    }

    print STDERR $msg if $my_verbose_flags->{'cmdline'};
    my $rc = system $prg, @args;
    return if $rc == 0;
    if ($rc == -1) {
        print STDERR "Cannot execute $prg\n";
    } elsif ($rc & 127) {
        my $sig = $rc & 127;
        my $coreinfo = ($rc & 128) ? 'with' : 'without';
        print STDERR "$prg: died with signal $sig, $coreinfo coredump\n";
    } else {
        my $ret = $rc >> 8;
        print STDERR "$prg: exited with status $ret\n";
    }
    die "aborted on subprogram error";
}

sub ssh_program
{
    my $ssh;
    if ($ssh = $ENV{'SSH'}) {
        return $ssh;
    }
    $ssh='ssh';
    if (exists($ENV{'OAR_JOBID'})) {
        $ssh="/usr/bin/oarsh";
    }
    return $ssh
}
# }}}

if (!defined($random_matrix) && !-d $wdir) {        # create $wdir on script node.
    if ($show_only) {
        print "mkdir $wdir\n";
    } else {
        mkdir $wdir;
    }
}

##################################################
# MPI-specific detection code. Beyond probing the environment variables
# to see which MPI middleware we're running, this code sets the following
# important argument lists:
#  - @mpi_precmd @mpi_precmd_single
#    --> Simply put, the former is prepended before all important
#    mpi-level programs (secure krylov mksol gather), while the
#    other is of course for leader-node-only programs.
#  - @mpi_precmd_lingen (currently this is only for *plingen*)
#    --> use lingen_mpi (no lingen_thr exists at this point)
#  - $mpi_needed
#    --> to be used to check whether we want mpi. This is important
#    before calling dosystem.
# {{{

# If we've been built with mpi, then we _need_ mpi for running. Otherwise
# we run into shared libraries mess.

my $mpi_needed = $mpiexec ne '';

# @mpi_precmd_single is something silly; we want provision for the case
# where mpi is used for running non-mpi jobs. It's something which does
# not officially work, yet it always does. And some programs do turn out
# to be compiled with mpi, so we need the mpi libraries at runtime... So
# short of a more accurate solution, this is a hack.
#
# Note also that @mpi_precmd_single is absolutely needed when we run a
# non-mpi binary, yet that does load all of the mpi infrastructure, in a
# context where that mpi infrastructure smartly reads the environment
# variables and detects that we need X jobs (use case: bwccheck does
# bw_common_init_mpi out of convenience, but really isn't an mpi program).
my @mpi_precmd;
my @mpi_precmd_single;
my @mpi_precmd_lingen;


sub detect_mpi {
    if (defined($_=$ENV{'MPI_BINDIR'}) && -x "$_/mpiexec") {
        $mpi=$_;
    } elsif (defined($_=$ENV{'MPI'}) && -x "$_/mpiexec") { 
        $mpi=$_;
    } elsif (defined($_=$ENV{'MPI'}) && -x "$_/bin/mpiexec") { 
        $mpi="$_/bin";
    } elsif ($mpiexec && -x $mpiexec) {
        my($basename, $dirname) = fileparse($mpiexec);
        $mpi=$dirname;
    } else {
        my @path = split(':',$ENV{'PATH'});
        for my $d (@path) {
            if (-x "$d/mpiexec") {
                $mpi=$d;
                print STDERR "Auto-detected MPI_BINDIR=$mpi\n";
                last;
            }
        }
    }

    my $maybe_mvapich2=1;
    # mpich versions implementing the mpi-2 standard were named mpich2.
    # From standard mpi-3 on, the name has returned to mpich.
    my $maybe_mpich=1;
    my $maybe_openmpi=1;

    if (defined($mpi)) {
        SEVERAL_CHECKS: {
            # first check the alternatives system, which is fairly
            # commonplace.
            my $mpiexec = "$mpi/mpiexec";
            while (-l $mpiexec) {
                my $target=readlink($mpiexec);
                print STDERR "readlink($mpiexec)->$target\n";
                if ($target =~ m{^/}) {
                    $mpiexec = $target;
                } else {
                    $mpiexec =~ s{[^/]+$}{$target};
                }
                if ($mpiexec =~ /openmpi/) {
                    print STDERR "Auto-detecting openmpi based on alternatives\n";
                    $maybe_mvapich2=0;
                    $maybe_mpich=0;
                    last;
                } elsif ($mpiexec =~ /mpich2/) {
                    print STDERR "Auto-detecting mpich2(old) based on alternatives\n";
                    $maybe_mpich='mpich2';
                    $maybe_mvapich2=0;
                    $maybe_openmpi=0;
                    last;
                } elsif ($mpiexec =~ /mpich/) {
                    print STDERR "Auto-detecting mpich based on alternatives\n";
                    $maybe_mvapich2=0;
                    $maybe_openmpi=0;
                    last;
                } elsif ($mpiexec =~ /hydra/) {
                    # Newer mvapich2 uses hydra as well...
                    print STDERR "Auto-detecting mpich or mvapich2 (hydra) or intel mpi (hydra) based on alternatives\n";
                    $maybe_mvapich2='hydra';
                    $maybe_mpich='hydra';
                    $maybe_openmpi=0;
                    last;
                } elsif ($mpiexec =~ /mvapich2/) {
                    print STDERR "Auto-detecting mvapich2 based on alternatives\n";
                    $maybe_mpich=0;
                    $maybe_openmpi=0;
                    last;
                }
            }
            CHECK_MVAPICH2: {
                if ($maybe_mvapich2 && -x "$mpi/mpiname") {
                    my $v = `$mpi/mpiname -n -v`;
                    chomp($v);
                    if ($v =~ /MVAPICH2\s+([\d\.]+)((?:\D\w*)?)/) {
                        # Presently all versions of mvapich2 up
                        # until 1.6rc3 included need mpd daemons.
                        # Released version 1.6 uses hydra.
                        $mpi_ver="mvapich2-$1$2";
                        if (($1 < 1.6) || ($1 == 1.6 && $2 =~ /^rc\d/)) {
                            $needs_mpd = 1;
                        } else {
                            $mpi_ver .= "+hydra" unless $mpi_ver =~ /hydra/;
                        }
                        last SEVERAL_CHECKS;
                    }
                }
            }
            CHECK_MPICH_VERSION: {
                if ($maybe_mpich =~ /^(hydra|mpich2)/ && -x "$mpi/mpich2version") {
                    my $v = `$mpi/mpich2version -v`;
                    chomp($v);
                    if ($v =~ /MPICH2 Version:\s*(\d.*)$/) {
                        $mpi_ver="mpich2-$1";
                        # Versions above 1.3 use hydra.
                        $needs_mpd=($mpi_ver =~ /^mpich2-(0|1\.[012])/);
                    } else {
                        $mpi_ver="mpich2-UNKNOWN";
                        $needs_mpd=1;
                    }
                    $v = `$mpi/mpich2version -c`;
                    chomp($v);
                    if ($v =~ /--with-pm=hydra/) {
                        $mpi_ver .= "+hydra";
                        $needs_mpd=0;
                    }
                    if ($maybe_mpich eq 'hydra') {
                        $mpi_ver .= "+hydra" unless $mpi_ver =~ /hydra/;
                        $needs_mpd=0;
                    }
                    last SEVERAL_CHECKS;
                } elsif ($maybe_mpich && -x "$mpi/mpichversion") {
                    my $v = `$mpi/mpichversion -v`;
                    chomp($v);
                    if ($v =~ /MPICH Version:\s*(\d.*)$/) {
                        $mpi_ver="mpich-$1";
                        # Only antique mpich-1.x versions don't use
                        # hydra.
                        $needs_mpd=($mpi_ver =~ /^mpich-[01]\./);
                    } else {
                        $mpi_ver="mpich-UNKNOWN";
                        $needs_mpd=1;
                    }
                    last SEVERAL_CHECKS;
                } elsif ($maybe_mpich && -x "$mpi/mpivars.sh") {
                    my $v = `unset I_MPI_ROOT ; . $mpi/mpivars.sh  ; echo \$I_MPI_ROOT`;
                    if ($v) {
                        $mpi_ver="Intel MPI";
#       comment out, as this requires mpicc on the compute nodes (at least for debugging), and that isn't always available...
#			my $v = `$mpi/mpicc -v`;
#			chomp($v);
#			if ($v =~ /Intel \(R\) MPI Library (.*?) for/) {
#			    $mpi_ver="$1";
#			    $mpi_ver=~/^(\d+)/;
#                            my $mpi_year=$1;
#                            $mpi_ver=~s/\s+/_/g;
#			    $mpi_ver="intel-$mpi_ver";
#                            $needs_mpd=0;
#			} else {
#                            warn "Could not correctly recognize mpi version (perhaps intel ?)";
#                        }
                        $needs_mpd=0;
                    }
                    last SEVERAL_CHECKS;
                }
            }
            CHECK_OMPI_VERSION: {
                if ($maybe_openmpi && -x "$mpi/ompi_info") {
                    my @v = `$mpi/ompi_info`;
                    my @vv = grep { /Open MPI:/; } @v;
                    last CHECK_OMPI_VERSION unless scalar @vv == 1;
                    $needs_mpd=0;
                    if ($vv[0] =~ /Open MPI:\s*(\d\S*)$/) {
                        $mpi_ver="openmpi-$1";
                        last SEVERAL_CHECKS;
                    } else {
                        $mpi_ver="openmpi-UNKNOWN";
                        last SEVERAL_CHECKS;
                    }
                }
            }
        }

        if (defined($mpi_ver)) {
            print STDERR "Using $mpi_ver, MPI_BINDIR=$mpi\n";
        } else {
            print STDERR "Using UNKNOWN mpi, MPI_BINDIR=$mpi\n";
            if (defined($needs_mpd=$ENV{NEEDS_MPD})) {
                warn "Assuming needs_mpd=$needs_mpd as per env variable.\n";
            } else {
                $needs_mpd=1;
                warn "Assuming needs_mpd=$needs_mpd ; " .
                    "modify env variable \$NEEDS_MPD to " .
                    "change fallback behaviour\n";
            }
        }
    }

    if (!defined($mpi)) {
        print STDERR <<EOMSG;
***ERROR*** No mpi library was detected. Arrange for mpiexec to be in
***ERROR*** your PATH, or set the MPI_BINDIR environment variable.
EOMSG
        exit 1;
    }
}

# Starting daemons for mpich2 1.[012].x and mvapich2 ; we're assuming
# this works the same for older mpich2's, although this has never been
# checked.
sub check_mpd_daemons
{
    return unless $needs_mpd;

    my $ssh = ssh_program();

    my $rc = system "$mpi/mpdtrace > /dev/null 2>&1";
    if ($rc == 0) {
        print "mpi daemons seem to be ok\n";
        return;
    }

    if ($rc == -1) {
        die "Cannot execute $mpi/mpdtrace";
    } elsif ($rc & 127) {
        die "$mpi/mpdtrace died with signal ", ($rc&127);
    } else {
        print "No mpi daemons found by $mpi/mpdtrace, restarting\n";
    }

    open F, $hostfile;
    my %hosts;
    while (<F>) {
        $hosts{$_}=1;
    }
    close F;
    my $n = scalar keys %hosts;
    print "Running $n mpi daemons\n";
    dosystem "$mpi/mpdboot -n $n -r $ssh -f $hostfile -v";
}

sub get_mpi_hosts_oar {
    my @x = split /^/, eval {
		local $/=undef;
		open F, "$ENV{OAR_NODEFILE}";
		<F> };
    @hosts=();
    my %h=();
    for (@x) {
        push @hosts, $_ unless $h{$_}++;
    }
}

sub get_mpi_hosts_slurm {
    @hosts=();
    my %h=();
    for (`scontrol show hostname`) {
        chomp($_);
        push @hosts, $_ unless $h{$_}++;
    }
    if (!scalar @hosts) {
        die "no hosts found with \"scontrol show hostname\"; is scontrol in \$PATH ?";
    }
}

sub get_mpi_hosts_torque {
    my @x = split /^/, eval {
		local $/=undef;
		open F, "$ENV{PBS_NODEFILE}";
		<F> };
    my $nth = $thr_split[0] * $thr_split[1];
    @hosts=();
    while (scalar @x) {
        my @z = splice @x, 0, $nth;
        my %h=();
        $h{$_}=1 for @z;
        die "\$PBS_NODEFILE not consistent mod $nth\n" unless scalar
			keys %h == 1;
        my $c = $z[0];
        chomp($c);
        push @hosts, $c;
    }
}

sub get_mpi_hosts_sge {
    print STDERR "Building hosts file from $ENV{PE_HOSTFILE}\n";
    my @x = split /^/, eval { local $/=undef; open F, "$ENV{PE_HOSTFILE}"; <F> };
    my $cores_on_node = {};
    for my $line (@x) {
        my ($node, $ncores, $toto, $tata) = split ' ', $line;
        print STDERR "$node: +$ncores cores\n";
        $cores_on_node->{$node}+=$ncores;
    }
    my $values_for_cores_on_node = {};
    local $_;
    $values_for_cores_on_node->{$_}=1 for (values %$cores_on_node);

    die "Not always the same number of cores obtained on the different nodes, as per \$PE_HOSTFILE" if keys %$values_for_cores_on_node != 1;

    my $ncores_obtained = (keys %$values_for_cores_on_node)[0];
    my $nnodes = scalar keys %$cores_on_node;
    print STDERR "Obtained $ncores_obtained cores on $nnodes nodes\n";

    my $nthr = $thr_split[0] * $thr_split[1];
    my $nmpi = $mpi_split[0] * $mpi_split[1];

    die "Not enough cores ($ncores_obtained) obtained: want $nthr\n" if $nthr > $ncores_obtained;

    @hosts=();
    push @hosts, $_ for keys %$cores_on_node;

    die "Not enough mpi nodes ($nnodes): want $nmpi\n" if $nmpi > $nnodes;
}

# {{{ utilities
sub version_ge {
    my ($a, $b) = @_;
    my @a = split(/[\.-]/, $a);
    my @b = split(/[\.-]/, $b);
    while (@a && @b) {
        $a = shift @a;
        $b = shift @b;
        $a =~ /^(\d*)(.*)$/; my ($an, $at) = ($1, $2);
        $b =~ /^(\d*)(.*)$/; my ($bn, $bt) = ($1, $2);
        $an=0 if length($an)==0;
        $bn=0 if length($bn)==0;
        return 1 if $an > $bn;
        return 0 if $an < $bn;
        return 1 if $at gt $bt;
        return 0 if $at lt $bt;
    }
    return 0 if @b;
    return 1;
}

# }}}

if ($mpi_needed) {
    # This is useful for debugging in case we see new MPI environments.
    # print STDERR "Inherited environment:\n";
    # print STDERR "$_=$ENV{$_}\n" for keys %ENV;
    detect_mpi;

    # quirk. If called with srun, then we want to avoid mpiexec anyway.
    if ($main =~ /^:srun/) {
        push @mpi_precmd, 'srun', '--cpu-bind=verbose,none', '-u';
	if ($mpi_ver =~ /^openmpi/) {
            # srun might like that we give it the hint that we're running
            # openmpi.
            push @mpi_precmd, "--mpi=openmpi";
	}
        # quirk
        $main =~ s/^:srun://;
    } else {
        # Otherwise we'll start via mpiexec, and we need to be informed
        # on the list of nodes.
        push @mpi_precmd, "$mpi/mpiexec";

        my $auto_hostfile_pattern="/tmp/hosts_XXXXXXXX";

        # Need hosts. Put that to the list @hosts first.
        if ($main =~ /^:srun/) {
            print STDERR "srun environment detected, not detecting hostfile.\n";
        } elsif (exists($ENV{'OAR_JOBID'}) && !defined($hostfile) && !scalar @hosts) {
            print STDERR "OAR environment detected, setting hostfile.\n";
            get_mpi_hosts_oar;
            $auto_hostfile_pattern="/tmp/hosts.$ENV{'OAR_JOBID'}.XXXXXXX";
        } elsif (exists($ENV{'PBS_JOBID'}) && !defined($hostfile) && !scalar @hosts ) {
            print STDERR "Torque/OpenPBS environment detected, setting hostfile.\n";
            get_mpi_hosts_torque;
            $auto_hostfile_pattern="/tmp/hosts.$ENV{'PBS_JOBID'}.XXXXXXX";
        } elsif (exists($ENV{'PE_HOSTFILE'}) && exists($ENV{'NSLOTS'}) && !defined($hostfile) && !scalar @hosts) {
            print STDERR "Oracle/SGE environment detected, setting hostfile.\n";
            get_mpi_hosts_sge;
            # } elsif (exists($ENV{'SLURM_STEP_NODELIST'})) {
            # not clear that I want this detection to be done _only_ within a
            # job step. I do see cases where mpiexec from the batch itself seems
            # to make sense
        } elsif (exists($ENV{'SLURM_JOBID'}) && !defined($hostfile) && !scalar @hosts) {
            get_mpi_hosts_slurm;
        }

        if (scalar @hosts) {
            # I think that when doing so, the file will get deleted at
            # program exit only.
            my $fh = File::Temp->new(TEMPLATE=>$auto_hostfile_pattern);
            $hostfile = $fh->filename;
            push @tempfiles, $fh;
            for my $h (@hosts) { print $fh "$h\n"; }
            close $fh;
        }

        if (defined($hostfile)) {
            if ($needs_mpd) {
                # Assume daemons do the job.
            } elsif ($mpi_ver =~ /^\+hydra/) {
                my_setenv 'HYDRA_HOST_FILE', $hostfile;
                # I used to have various setups using --hostfile for openmpi,
                # --file in some other cases and so on. I think that
                # -machinefile is documented in the published standard, so
                # it's better to stick to it.
                #        } elsif ($mpi_ver =~ /^openmpi/) {
                #            push @mpi_precmd, "--hostfile", $hostfile;
                #        } else {
                #            push @mpi_precmd, "-file", $hostfile;
            } else {
                push @mpi_precmd, "-machinefile", $hostfile;
            }

        }
        if (!defined($hostfile)) {
            # At this point we're going to run processes on localhost.
            if ($mpi_ver =~ /^\+hydra/) {
                my_setenv 'HYDRA_USE_LOCALHOST', 1;
            }
            # Otherwise we'll assume that the simple setup will work fine.
        }
        check_mpd_daemons();
        if (!$needs_mpd) {
            # Then we must configure ssh
            # Note that openmpi changes the name of the option pretty
            # frequently.
            if ($mpi_ver =~ /^openmpi-1\.2/) {
                push @mpi_precmd, qw/--mca pls_rsh_agent/, ssh_program();
            } elsif ($mpi_ver =~ /^openmpi-1\.[34]/) {
                push @mpi_precmd, qw/--mca plm_rsh_agent/, ssh_program();
            } elsif ($mpi_ver =~ /^openmpi-1\.[56]/) {
                push @mpi_precmd, qw/--mca orte_rsh_agent/, ssh_program();
            } elsif ($mpi_ver =~ /^openmpi/) {
                push @mpi_precmd, qw/--mca plm_rsh_agent/, ssh_program();
                if (version_ge($mpi_ver, "openmpi-1.8")) {
                    # This is VERY important for bwc ! The default policy for
                    # openmpi 1.8 seems to be by slot, which obviously
                    # schedules most of the desired jobs on only one node...
                    # which doesn't work too well.
                    if (!$param->{'only_mpi'}) {
                        # with only_mpi=1, the default policy works fine.
                        push @mpi_precmd, qw/--mca rmaps_base_mapping_policy/, 'node';
                    }
                }
            } elsif ($mpi_ver =~ /^mpich2/ || $mpi_ver =~ /^mvapich2/) {
                # Not older mpich2's, which need a daemon.
                push @mpi_precmd, qw/-launcher ssh -launcher-exec/, ssh_program();
            }
        }
        # End of section where we try to set up the proper options so
        # that mpiexec reaches the desired nodes correctly.
    }
    if (defined($mpi_extra_args)) {
        push @mpi_precmd, split(' ', $mpi_extra_args);
    }
    push @mpi_precmd, split(' ', $mpiexec_extra_stanzas);
    push @mpi_precmd, split(' ', $ENV{'MPI_EXTRA_ARGS'}) if $ENV{'MPI_EXTRA_ARGS'};

    @mpi_precmd_single = @mpi_precmd;
    @mpi_precmd_lingen = @mpi_precmd;
    if (!$param->{'only_mpi'}) {
        push @mpi_precmd, '-n', $mpi_split[0] * $mpi_split[1];
    } else {
        push @mpi_precmd, '-n', $nh * $nv;
    }
    push @mpi_precmd_lingen, '-n', $lingen_mpi_split[0] * $lingen_mpi_split[1];
    push @mpi_precmd_single, '-n', 1;
}

# }}}

if ($mpi_needed) {
    if ($ENV{'DISPLAY'}) {
        print "## removing the DISPLAY environment variable, as it interacts badly with MPI startup\n";
        delete $ENV{'DISPLAY'};
    }
    if ($ENV{'SSH_AUTH_SOCK'}) {
        if ($ENV{'OAR_JOBID'}) {
            print "## removing the SSH_AUTH_SOCK environment variable, as it interacts badly with MPI startup, and OAR does not need it.\n";
            delete $ENV{'SSH_AUTH_SOCK'};
        } else {
            print "## WARNING: the environment variable SSH_AUTH_SOCK is set. If it so happens that you do *not* need it, you should unset it for faster job startup.\n";
        }
    }

    # openmpi seems to properly propagate the path to mpirun as the path
    # to be forwarded on the remote nodes, so no manual propagation of
    # LD_LIBRARY_PATH or --prefix is needed.

    # mkdir must not be marked fatal, because if the command terminates
    # without having ever tried to join in an mpi collective like
    # mpi_init(), there's potential for the mpirun command to complain.
    dosystem('-nofatal', @mpi_precmd, split(' ', "mkdir -p $wdir"))
        unless defined($random_matrix) || $wdir eq '/';
}

if ($main eq ':mpirun') {
    # we don't even put @main_args in, because we're tinkering with it
    # somewhat.
    dosystem(@mpi_precmd, @extra_args);
    exit 0;
}

if ($main eq ':mpirun_single') {
    # we don't even put @main_args in, because we're tinkering with it
    # somewhat.
    dosystem(@mpi_precmd_single, @extra_args);
    exit 0;
}

if ($main eq ':srun') {
    # we don't even put @main_args in, because we're tinkering with it
    # somewhat.
    s/mpiexec/srun/ for (@mpi_precmd);
    dosystem(@mpi_precmd, @extra_args);
    exit 0;
}

if ($main eq ':srun_single') {
    # we don't even put @main_args in, because we're tinkering with it
    # somewhat.
    s/mpiexec/srun/ for (@mpi_precmd);
    dosystem(@mpi_precmd_single, @extra_args);
    exit 0;
}

##################################################
### ok -- now @main_args is something relatively useful.
# print "main_args:\n", join("\n", @main_args), "\n";

push @main_args, splice @extra_args;

# Now we have one function for each of the following macroscopic steps of
# the program
#
# prep
# krylov
# lingen
# mksol
# gather

# {{{ Some pretty-printing
my $current_task;

my $terminal_colors = {
    BLACK	=> "\e[01;30m",
    RED 	=> "\e[01;31m",
    GREEN	=> "\e[01;32m",
    YELLOW	=> "\e[01;33m",
    BLUE	=> "\e[01;34m",
    VIOLET	=> "\e[01;35m",
    black	=> "\e[00;30m",
    red         => "\e[00;31m",
    green	=> "\e[00;32m",
    yellow	=> "\e[00;33m",
    blue	=> "\e[00;34m",
    violet	=> "\e[00;35m",
    normal      => "\e[0m",
};
$terminal_colors = {} if !defined($ENV{'TERM'}) || $ENV{'TERM'} !~ /^(xterm|screen|linux)/;

sub task_begin_message {
    my $blue = $terminal_colors->{'BLUE'} || '';
    my $normal = $terminal_colors->{'normal'} || '';
    print "## Entering task: ${blue}$current_task${normal}\n";
}

sub task_check_message {
    my $status = shift;
    return unless $my_verbose_flags->{'checks'} || $status eq 'error';
    my $normal = $terminal_colors->{'normal'} || '';
    my $color = {
        'ok' => $terminal_colors->{'green'} || '',
        'missing' => $terminal_colors->{'YELLOW'} || '',
        'error' => $terminal_colors->{'RED'} || '',
    };
    my @lines;
    push @lines, split(/^/m, $_) for @_;
    my $head = shift @lines;
    chomp($head);
    for (@lines) {
        chomp($_);
        $_ = "\t" . $_;
    }
    unshift @lines, $head;
    my @printme;
    push @printme, "## $color->{$status}Check for $current_task$normal: $_\n" for @lines;
    die @printme if $status eq 'error';
    print @printme;
}
# }}}

# Inspection code for what is currently in $wdir

# Some of the inspection code correspond to queries which are done
# several times, so it's better to cache the results as long as they are
# expected to remain valid.
# {{{ cache hash, and corresponding queries
my $cache = {
    # This corresponds to data which isn't supposed to expire with
    # immediate effect.
    # Here we'll find things which are inferred from reading the data
    # files in $wdir, but would be cumbersome to find otherwise.
};
sub expire_cache_entry {
    my $k = shift;
    delete $cache->{$k};
}
sub store_cached_entry {
    my ($k, $v) = @_;
    if (defined($cache->{$k}) && $cache->{$k} != $v) {
        die "Fatal error: conflict for cache entry $k: previously had $cache->{$k}, now detected $v";
    }
    $cache->{$k} = $v;
}


sub get_cached_leadernode_filelist {
    my $key = 'leadernode_filelist';
    my $opt = shift;
    my @x;
    if (defined(my $z = $cache->{$key})) {
        @x = @$z;
    } else {
        if (!$hostfile) {
            print STDERR "Listing files in $wdir via readdir\n";
            # We're running locally, thus there's no need to go to a remote
            # place just to run find -printf.
            my $dh;
            opendir $dh, $wdir;
            for (readdir $dh) {
                push @x, [$_, (stat "$wdir/$_")[7]];
            }
            closedir $dh;
        } else {
            my $foo = join(' ', @mpi_precmd_single, "find $wdir -maxdepth 1 -follow -type f -a -printf '%s %p\\n'");
            print STDERR "Listing files in $wdir via $foo\n";
            for my $line (`$foo`) {
                $line =~ s/^\s*//;
                chomp($line);
                $line =~ s/^(\d+)\s+//;
                my $s = $1;
                push @x, [basename($line), $s];
            }
        }
        $cache->{$key}=\@x;
    }
    if ($opt && $opt eq 'HASH') { # we could also use wantarray
        my $h = {};
        $h->{$_->[0]} = $_->[1] for @x;
        return $h;
    } else {
        return @x;
    }
}

sub rename_file_on_leader {
    my ($old, $new) = @_;
    if (!$hostfile) {
        # We're running locally, thus there's no need to go to a remote
        # place just to run find -printf.
        rename $old, $new;
    } else {
        system(join(' ', @mpi_precmd_single, "mv $old $new"));
    }
}


# {{{ get_cached_bfile -> check for balancing file.
sub get_cached_bfile {
    my $key = 'balancing';
    return undef if defined($random_matrix);
    if ($param->{$key}) {
        $cache->{$key}=$param->{$key};
    }
    if (defined(my $z = $cache->{$key})) {
        return $z;
    }
    # We're checking on the leader node only. Because the other nodes
    # don't really mind if they don't see the balancing file.
    # sense.
    my $pat;
    my $x = $matrix;
    $x =~ s{^(?:.*/)?([^/]+)$}{$1};
    $x =~ s/\.(?:bin|txt)$//;
    my $bfile = "$wdir/$x.${nh}x${nv}/$x.${nh}x${nv}.bin";
    if (!-f $bfile) {
        print STDERR "$bfile: not found\n";
        return undef;
    }
    $cache->{$key} = $bfile;
    return $bfile;
}
# }}}

sub get_cached_balancing_header {
    return undef if defined $random_matrix;
    my $key = 'balancing_header';
    if (defined(my $z = $cache->{$key})) { return @$z; }
    defined(my $balancing = get_cached_bfile) or confess "\$balancing undefined";
    sysopen(my $fh, $balancing, O_RDONLY) or die "$balancing: $!";
    sysread($fh, my $bhdr, 24);
    my @x = unpack("LLLLLL", $bhdr);
    my $zero = shift @x;
    die "$balancing: no leading 32-bit zero" unless $zero == 0;
    my $magic = shift @x;
    die "$balancing: bad file magic" unless $magic == 0xba1a0000;
    $cache->{$key} = \@x;
    close($fh);
    return @x;
}
sub get_nrows_ncols {
    my $key = 'nrows_ncols';
    if (defined(my $z = $cache->{$key})) {
        return @$z;
    }
    if (defined($random_matrix)) {
        my $nrows;
        my $ncols;
        my @tokens = split(',', $random_matrix);
        if ($tokens[0] =~ /^(\d+)/) {
            $nrows = $1;
            $ncols = $1;
        }
        if ($tokens[1] =~ /^(\d+)/) {
            $ncols = $1;
        }
        die "parameter random_matrix does not give nrows and ncols ??" unless defined($nrows) && defined($ncols);
        $cache->{$key} = [ $nrows, $ncols ];
        return @{$cache->{$key}};
    }


    if (defined(my $z = $cache->{'balancing_header'})) {
        my @x = @$z;
        shift @x;
        shift @x;
        $cache->{$key} = \@x;
        return @x;
    }
    if (defined(my $balancing = get_cached_bfile)) {
        my ($bnh, $bnv, $bnrows, $bncols) = get_cached_balancing_header;
        my @x = ($bnrows, $bncols);
        $cache->{$key} = \@x;
        return @x;
    }
    (my $mrw = $matrix) =~ s/(\.(?:bin|txt))$/.rw$1/;
    (my $mcw = $matrix) =~ s/(\.(?:bin|txt))$/.cw$1/;
    if ($mrw ne $matrix && $mcw ne $matrix && -f $mrw && -f $mcw) {
        my $nrows = ((stat $mrw)[7] / 4);
        my $ncols = ((stat $mcw)[7] / 4);
        my @x = ($nrows, $ncols);
        $cache->{$key} = \@x;
        return @x;
    }
    confess "Cannot find nrows and ncols ???";
}
# }}}

# {{{ List the V files in $wdir -- output is given as a hash y-range =>
# iterations found. We also return the file size, which has to be
# constant.
sub list_files_generic {
    my $files = {};
    my $filesize;
    my ($n, $pattern) = @_;
    for my $fileinfo (get_cached_leadernode_filelist) {
        my ($file, $size) = @$fileinfo;
        $file =~ /^$pattern$/ or next;
        my $n0 = scalar @-;
        die "Found $n0 < $n matches. Bad pattern $pattern ??\n" if $n0 < $n;
        # See man perlvar
        my @matches = map { 0+substr $file, $-[$_], $+[$_] - $-[$_] } (1..$n0-1);
        my @kmatches = splice(@matches, 0, $n);
        push @{$files->{join("..", @kmatches)}}, \@matches;
        $filesize = $size if !defined($filesize);
        if ($filesize != $size) {
            task_check_message 'error', "Inconsistency detected for the sizes of the ${pattern} files. We have seen at least $filesize and $size (last seen: $file, $size). Please fix.\n";
        }
    }
    return $files, $filesize;
}
sub list_vfiles {
    my ($f, $filesize) = list_files_generic(2, qr/V(\d+)-(\d+)\.(\d+)/);
    if ($filesize) {    # take the occasion to store it.
        for my $k (keys %$f) {
            $k =~ /^(\d+)\.\.(\d+)$/ or die "Bad key $k returned by list_files_generic";
            if ($2-$1 != $splitwidth) {
                die "Problem with the width of V files: $1-$2 is not good";
            }
        }
        # Note that it might happen that we haven't computed the
        # balancing file yet.
        my ($bnrows, $bncols) = get_nrows_ncols;
        my $N = $bncols > $bnrows ? $bncols : $bnrows;
        eval {store_cached_entry('nbytes_per_splitwidth', $filesize / $N);};
        die "Problem with the size of V files ($filesize bytes, $N rows):\n$@" if $@;
    }
    my $flatten = sub { local $_; map { shift @$_ } @_; };
    $f->{$_} = [&$flatten(@{$f->{$_}})] for keys %$f;
    @{$f->{$_}} = sort { $a <=> $b } @{$f->{$_}} for keys %$f;
    return $f;
}
sub lexcmp {
    my $a = shift;
    my $b = shift;
    for my $k (0..$#$a) {
        my $z = $a->[$k] <=> $b->[$k];
        return $z if $z;
    }
    return 0;
}

sub list_afiles {
    my ($f, $filesize) = list_files_generic(2, qr/A(\d+)-(\d+)\.(\d+)-(\d+)/);
    if ($filesize) {    # take the occasion to store it.
        for my $k (keys %$f) {
            $k =~ /^(\d+)\.\.(\d+)$/ or die "Bad key $k returned by list_files_generic";
            # We can tolerate $2-$1 == $n, because we still have acollect
            # around.
            if ($2-$1 != $splitwidth && $2-$1 != $n) {
                die "Problem with the width of A files: $1-$2 is not good";
            }
            my $length = $m * ($2-$1) * ($f->{$k}->[0]->[1] - $f->{$k}->[0]->[0]);
            eval { store_cached_entry('nbytes_per_splitwidth', $filesize / ($length / $splitwidth));};
            die "Problem with the size of A files:\n$@" if $@;
        }
    }
    @{$f->{$_}} = sort { lexcmp($a, $b) } @{$f->{$_}} for keys %$f;
    return $f;
}

sub list_sfiles {
    my ($f, $filesize) = list_files_generic(2, qr/S\.sols(\d+)-(\d+)\.(\d+)-(\d+)/);
    if ($filesize) {    # take the occasion to store it.
        for my $k (keys %$f) {
            $k =~ /^(\d+)\.\.(\d+)$/ or die "Bad key $k returned by list_files_generic";
            if ($2-$1 != $splitwidth) {
                die "Problem with the width of S files: $1-$2 is not good";
            }
        }
        my ($bnrows, $bncols) = get_nrows_ncols;
        my $N = $bncols > $bnrows ? $bncols : $bnrows;
        my $length = $N;
        eval { store_cached_entry('nbytes_per_splitwidth', $filesize / $length); };
        die "Problem with the size of S files:\n$@" if $@;
    }
    # Because our S pattern now includes the iteration range, we pick
    # $_->[1] for the identifier.
    # my $flatten = sub { local $_; map { $_->[1] } @_; };
    # $f->{$_} = [&$flatten(@{$f->{$_}})] for keys %$f;
    #
    my $flatten = sub { local $_; return map { $_->[0] => $_->[1] } @_; };
    for (keys %$f) {
        my %x = &$flatten(@{$f->{$_}});
        $f->{$_} = \%x;
    }
    # @{$f->{$_}} = sort { $a <=> $b } @{$f->{$_}} for keys %$f;
    return $f;
}
# }}}

# {{{ how many bytes per ($splitwidth) element ?
sub get_cached_nbytes_per_splitwidth {
    my $key = 'nbytes_per_splitwidth';
    if (defined(my $z = $cache->{$key})) { return $z; }
    # This function should practically never go beyond this point, as
    # presumably the list_* functions below, which all fill the cache as
    # a side effect, should have been run beforehand.
    list_vfiles;
    list_afiles;
    list_sfiles;
    if (defined(my $z = $cache->{$key})) { return $z; }
    die "Cannot find the number of bytes needed per finite field element";
}
# }}}


# {{{ inferring max iteration indices.
sub max_krylov_iteration {
    # read matrix dimension from the balancing header.
    my ($bnrows, $bncols) = get_nrows_ncols;
    my $length = $bncols > $bnrows ? $bncols : $bnrows;
    $length = int(($length+$m-1)/$m) + int(($length+$n-1)/$n);
    $length += 2 * int(($m+$n-1)/$m);
    $length += 2 * int(($m+$n-1)/$n);
    $length += 10;
    return $length;
}
# This one is of course much harder to guess.
sub max_mksol_iteration {
    my $leader_files = get_cached_leadernode_filelist 'HASH';
    my $nbytes_per_splitwidth = get_cached_nbytes_per_splitwidth;
    my @x;
    for my $file (keys %$leader_files) {
        $file =~ /^F\.sols(\d+)-(\d+)\.(\d+)-(\d+)$/ or next;
        if ($2-$1 != $splitwidth) {
            die "Problem with the width of F files: $1-$2 is not good";
        }
        if ($4-$3 != $splitwidth) {
            die "Problem with the width of F files: $1-$2 is not good";
        }
        my $size = $leader_files->{$file};
        return $size / (($2-$1)*($4-$3)/$splitwidth*$nbytes_per_splitwidth);
    }
    die "can't find any F file, cannot infer the mksol max iteration";
} # }}}

# {{{ task_common_run is just a handy proxy.
sub task_common_run {
    my $program = shift @_;
    expire_cache_entry 'leadernode_filelist';
    # Some arguments are relevant only to some contexts.
    #
    # We start with lingen, because it's slightly specific
    # take out the ones we don't need (and acollect shares some
    # peculiarities).
    @_ = grep !/^(skip_bw_early_rank_check|rebuild_cache|cpubinding|balancing.*|interleaving|matrix|mm_impl|mpi|thr)?=/, @_ if $program =~ /(lingen|acollect$)/;
    if ($program =~ /plingen/) {
        @_ = map { s/^lingen_mpi\b/mpi/; $_; } @_;
    } else {
        @_ = grep !/^lingen_mpi?=/, @_;
    }
    @_ = grep !/cantor_threshold/, @_ unless $program =~ /lingen/ && $prime == 2;
    @_ = grep !/lingen_threshold/, @_ unless $program =~ /lingen/;
    @_ = grep !/lingen_mpi_threshold/, @_ unless $program =~ /lingen/;
    @_ = grep !/allow_zero_on_rhs/, @_ unless $program =~ /^plingen/;
    @_ = grep !/^save_submatrices?=/, @_ unless $program =~ /^(prep|krylov|mksol|gather)$/;
    # are we absolutely sure that lingen needs no matrix ?
    @_ = grep !/^ys=/, @_ unless $program =~ /(krylov|dispatch)$/;
    @_ = grep !/^solutions=/, @_ unless $program =~ /(?:mksol|gather)$/;
    @_ = grep !/^rhs=/, @_ unless $program =~ /(?:prep|gather|plingen.*|mksol)$/;
    @_ = grep !/(?:precmd|tolerate_failure)/, @_;

    $program="$bindir/$program";
    unshift @_, $program;

    if ($param->{'precmd'}) {
        unshift @_, split(' ', $param->{'precmd'});
    }

    if ($mpi_needed) {
        if ($program =~ /\/plingen[^\/]*$/) {
            unshift @_, @mpi_precmd_lingen;
        } elsif ($program =~ /\/(?:split|acollect|lingen|cleanup)$/) {
            unshift @_, @mpi_precmd_single;
        } elsif ($program =~ /\/(?:prep|secure|krylov|mksol|gather|dispatch)$/) {
            unshift @_, @mpi_precmd;
        } else {
            die "Don't know the parallel status of program $program ... ?";
        }
    }
    eval { dosystem @_; };

    if ($@) {
        if (defined(my $tol = $param->{'tolerate_failure'})) {
            my $re = qr/$tol/;
            if ($program =~ /$re/) {
                print STDERR "Not aborting because $program matches tolerate_failure regexp $tol\n";
                return;
            }
        } else {
            die;
        }
    }
}
# }}}

# {{{ SUBTASKS are used by one or several tasks.

# {{{ subtask_krylov_todo - the hard checkpoint recovery work
sub subtask_krylov_todo {
    # For each sequence, this finds the "most advanced" V file. Being
    # advanced takes two things. First this means an existing file, and
    # the code here checks for this. But we also request that some extra
    # function returns true, and this check is provided by the caller.
    my $length = shift;
    my $morecheck = shift || sub{1;};

    my @ys;
    if (defined($random_matrix)) {
        my @ys=();
        for(my $x = 0; $x < $n ; $x += $simd) {
            my $y = $x + $simd;
            push @ys, [ $x, $y];
        }
        return @ys;
    }

    # We unconditionally do a check of the latest V checkpoint found in
    # $wdir, for all vectors.
    my @all_ys = map { [ $_*$splitwidth, ($_+1)*$splitwidth ] } (0..$n/$splitwidth - 1);

    my $vfiles = list_vfiles;
    my $vstarts = {};

    print "## complete range list for krylov: ".join(" ", map {"$_->[0]-$_->[1]";} @all_ys)."\n";

    for my $y (@all_ys) {
        my $yrange = $y->[0] . ".." . $y->[1];
        print "## V files for $yrange:";
        my @for_this_y =
            grep { $_ == 0 || &$morecheck($yrange, $_); } @{$vfiles->{$yrange}}
            or do { print " none\n"; next; };
        $vstarts->{$yrange} = $for_this_y[$#for_this_y];
        $vstarts->{$yrange} .= " (DONE!)" if $vstarts->{$yrange} >= $length;
        print " last $current_task checkpoint is $vstarts->{$yrange}\n";
    }

<<<<<<< HEAD
    my @todo;

    my @ys;
    if (@ys = grep { /^ys/ } @main_args) {
        @ys = map { /^(?:ys=)?(\d+)\.\.(\d+)$/; $_=[$1, $2]; } @ys;
        if (my @ss = grep { /^start/ } @main_args) {
            my ($start) = grep { s/^start=(\d+)/$1/; } @ss;
            my $yrange = $ys[0]->[0] . ".." . $ys[0]->[1];
            my %ok = map { $_ => 1 } grep { $_ == 0 || &$morecheck($yrange, $_); } @{$vfiles->{$yrange}};
            if ($ok{$start}) {
                print "## Forcing ys=$yrange start=$start as requested\n";
                push @todo, "ys=$yrange start=$start";
                return @todo;
            } else {
                my @avail = sort { $a <=> $b } keys %ok;
                task_check_message 'error', "Cannot start at ys=$yrange start=$start: missing checkpoints (available: @avail)";
            }
        }
    } elsif ($param->{'interleaving'}) {
        my @t = @all_ys;
        # merge 2 by 2.
        @ys = ();
        while (scalar @t >= 2) {
            my ($a, $b0) = @{shift @t};
            my ($b1, $c) = @{shift @t};
            push @ys, [ $a, $c ];
        }
        # Maybe there's a last one.
        push @ys, @t;
=======
    my $ys_comment='';
    if (@ys = grep { /^ys/ } @main_args) {
        @ys = map { /^(?:ys=)?(\d+)\.\.(\d+)$/; $_=[$1, $2]; } @ys;
        $ys_comment = ' (from command line)';
>>>>>>> 1d826b45
    } else {
        my $y;
        for(my $x = 0; $x < $n ; $x = $y) {
            $y = $x + $simd;
            $y += $simd if $param->{'interleaving'};
            $y = $n if $y > $n;
            push @ys, [ $x, $y];
        }
        $ys_comment = "simd=$simd" if $simd > $splitwidth;
        $ys_comment .= ", interleaving" if $param->{'interleaving'};
        $ys_comment = " ($ys_comment)" if $ys_comment;
    }

    print "## range list for krylov: ".join(" ", map {"$_->[0]..$_->[1]";} @ys)."$ys_comment\n";

    my @impossible;
    for my $ab (@ys) {
        # most ys are double ranges, except maybe the last one.
        my ($a, $b) = @{$ab};
        my $yrange = $a . ".." . $b;
        my $start;
        # now all saved vectors are for width = $splitwidth ; given that
        # we have one single start= argument, we need to make sure that
        # all the sub-vectors have reached the same checkpoint.
        my $discard;
        for(my $x = $a; $x < $b ; $x += $splitwidth) {
            my $r = $x."..".($x + $splitwidth);
            my $s = $vstarts->{$r};
            if (!defined($s)) {
                task_check_message 'warning',
                "No starting vector for range $r"
                . " (sub-range from $yrange)\n";
                $discard = 1;
            } elsif (!defined($start)) {
                $start = $s;
            } elsif ($s != $start) {
                task_check_message 'warning',
                "Inconsistent start vectors for the "
                . " sub-ranges from $yrange"
                . " (found both $start and $s)\n";
                $discard = 1;
            }
        } 
        undef $start if $discard;
        if (!defined($start)) {
            print STDERR "## Can't schedule any work for $yrange, as *NO* checkpoint is here\n";
            push @impossible, $yrange;
            next;
        }
        next if $start =~ /DONE/;
        push @todo, "ys=$yrange start=$start";
    }
    if (!@todo && @impossible) {
        task_check_message 'error', "Cannot schedule remaining work. No checkpoints for ranges:\n", @impossible;
    }
    return @todo;
}
# }}}
# }}}

# {{{ prep

sub task_prep_missing_output_files {
    my @starts;
    for my $i (0..$n/$splitwidth-1) {
        my $x0 = $i*$splitwidth;
        my $x1 = ($i+1)*$splitwidth;
        push @starts, "V${x0}-${x1}.0";
    }
    my @missing;
    my $leader_files = get_cached_leadernode_filelist 'HASH';
    unshift @starts, "X";
    for my $file (@starts) {
        push @missing, $file unless exists $leader_files->{$file};
    }
    if (@missing == @starts) { return "all", @missing; }
    elsif (@missing) { return "some", @missing; }
    else { return "none" };
}

sub task_prep {
    task_begin_message;
    # This prepares the starting vectors for block Wiedemann.
 
    # input files:
    #   - output files from previous tasks: dispatch
    #
    # output files, created if needed.
    #   - X
    #   - V${x0}-${x1}.0 ; the different starting vectors.

    my ($status, @missing) = task_prep_missing_output_files;

    if ($status eq 'none') {
        task_check_message 'ok', "All output files for $current_task have been found, good";
        return;
    }

    if ($status eq 'some') {
        task_check_message 'error', "Missing output files for $current_task", @missing, "We don't fix this automatically. Please investigate.";
    }

    task_check_message 'missing', "none of the output files for $current_task have been found, need to run $current_task now. We want to create files:", @missing;

    if ($prime == 2) {
        task_common_run('prep', @main_args);
    } else {
        # The prime case is somewhat different. We'll generate random
        # data, that's it. We might prepend the RHS if it exists.
        task_common_run('prep', @main_args, "ys=0..$splitwidth");
    }

} # }}}

# {{{ secure -- this is now just a subtask of krylov or mksol
sub subtask_secure {
    return if $param->{'skip_online_checks'};
    my $wanted_stops={};
    if (defined(my $x = $param->{'interval'})) {
        $wanted_stops->{$x}=1;
    }
    if (defined(my $x = $param->{'check_stops'})) {
        my @x = split(',', $x);
        $wanted_stops->{$_}=1 for @x;
    }
    my $leader_files = get_cached_leadernode_filelist 'HASH';

    my $mustrun = 0;
    if (scalar keys %$wanted_stops) {
        $wanted_stops->{0}=1;
        for (keys %$wanted_stops) {
            next if $leader_files->{"C0-$splitwidth.$_"};
            task_check_message 'missing', "missing check vector C0-$splitwidth.$_\n";
            $mustrun = 1;
        }
    } else {
        # we can only check for the existence of _some_ check vector.
        my @x = grep { /^C0-(\d+)\.\d+$/ && ($1 == $splitwidth) && !/^C0-\d+\.0$/ } keys %$leader_files;
        unless (@x) {
            task_check_message 'missing', "no check vector found\n";
            $mustrun = 1;
        }
    }
    if ($mustrun) {
        task_common_run('secure', @main_args);
    } else {
        my $x = join(", ", sort { $a <=> $b } keys %$wanted_stops);
        task_check_message 'ok', "All auxiliary files for checkpointing are here, good (wanted: $x).\n";
    }
}
# }}}

sub task_dispatch {
    task_begin_message;
    return if defined $random_matrix;
    if (defined(get_cached_bfile)) {
        task_check_message 'ok', "All balancing files are present, good.\n";
        return;
    }
    # we do need to keep the ys, because those control the width that get
    # passed to the cache building procedures.
    task_common_run('dispatch', @main_args);
}

sub task_secure {
    task_begin_message;
    if (defined($random_matrix)) {
        task_check_message 'ok', "No checkpoint verification with random_matrix\n";
    } else {
        subtask_secure;
    }
}

# {{{ krylov
sub task_krylov {
    task_begin_message;

    # input files:
    #   - output files from previous tasks: prep
    #     More accurately, we need V${x0}-${x1}.$i for some iteration i.
    #
    # if ys is found in the command line, then we focus on that sequence
    # specifically. Otherwise, we process all sequences one after
    # another.
    #
    # side-effect files, which have no impact on whether this step gets
    # re-run or not:
    #   - A${x0}-${x1}.* ; dot product files which are fed to lingen.
    #   These are write-only as far as this task is concerned.

    subtask_secure unless defined $random_matrix;

    my $length = max_krylov_iteration;
    print "## krylov max iteration is $length\n";

    my @todo = subtask_krylov_todo $length;

    if (!@todo) {
        # Note that we haven't checked for the A files yet !
        task_check_message 'ok',
                    "All krylov tasks are done, good.\n";
        return;
    }

    task_check_message 'missing',
                "Pending tasks for krylov:\n" . join("\n", @todo);
    for my $t (@todo) {
        # take out ys and start from main_args, put the right ones in place if
        # needed. (note that if both were specified, this is essentially
        # putting the very same parameters back in place, but with the
        # benefit of having performed a check inbetween).
        my @args = grep { !/^ys/ && !/^start/ } @main_args;
        push @args, split(' ', $t);
        task_common_run 'krylov', @args;
    }
} # }}}

# {{{ lingen

sub task_lingen_input_errors {
    # krylov_length is not documented. It's just here to fool lingen and
    # let it believe that it does have the full data set.
    my $h = shift;
    my $length = $param->{'krylov_length'} || max_krylov_iteration;
    my $afiles = list_afiles;
    my $astrings = {};
    my $ok = 1;
    my $nb_afiles = 0;
    my $maxz1;
    my $minz1;
    for my $k (keys %$afiles) {
        my @strings;
        my ($z0, $z1);
        for my $seg (@{$afiles->{$k}}) {
            $nb_afiles++;
            if (defined($z1)) {
                if ($seg->[0] == $z1) {
                    $z1 = $seg->[1];
                } else {
                    push @strings, [$z0, $z1];
                    $z0 = undef;
                    $z1 = undef;
                }
                next;
            }
            ($z0, $z1) = @$seg;
        }
        $ok = 0 unless scalar @strings == 0 && $z0 == 0 && $z1 >= $length;
        push @strings, [$z0, $z1] if defined $z1;
        $maxz1 = $z1 unless defined($maxz1) && $z1 < $maxz1;
        $minz1 = $z1 unless defined($minz1) && $z1 > $minz1;
        $astrings->{$k} = \@strings;
    }

    $ok = 0 if $minz1 != $maxz1;
    my $rlength = $minz1;

    if (!$ok) {
        my @errors;
        push @errors, "Incomplete set of A files found";

        for my $k (sort {$a cmp $b} keys %$afiles) {
            push @errors, "$k, computed range(s): " . join(" ", map { $_->[0]."..".$_->[1]; } @{$astrings->{$k}}) . "\n";
        }
        return @errors;
    }
    $h->{'concatenated_A'} = "A0-$n.0-$rlength";
    $h->{'need_acollect'} = $nb_afiles > 1;
    return ();
}

sub task_lingen {
    task_begin_message;
    
    # input files:
    #   - A.*-*.*-* ; all A files created by krylov.
    #     -> this task accumulates them in a single file.
    # output_file
    #   - F.sols*-*.*-* ; all polynomial entries of the generating
    #     matrix.

    # The function task_lingen_input_errors has a few side-effects,
    # returned back in the hash $h.
    my $h = {};
    if (my @errors = task_lingen_input_errors $h) {
        task_check_message 'error', @errors;
    }

    my $concatenated_A = $h->{'concatenated_A'};

    if ($h->{'need_acollect'}) {
        task_check_message 'missing', "Running acollect to create $concatenated_A";
        task_common_run("acollect", @main_args, "--remove-old");
    }

    # We expect lingen to split its output into pieces of predictable
    # size.
    my $leader_files = get_cached_leadernode_filelist 'HASH';
    my @missing;
    my @expected;
    for my $i (0..$n/$splitwidth-1) {
        my $sol = sprintf("sols%d-%d", $i*$splitwidth, ($i+1)*$splitwidth);
        for my $j (0..$n/$splitwidth-1) {
            my $j0 = $splitwidth * $j;
            my $j1 = $splitwidth + $j0;
            my $f = "F.$sol.${j0}-${j1}";
            push @expected, $f;
            push @missing, $f unless exists $leader_files->{$f};
            if ($j1 <= $nrhs) {
                $f .= ".rhs";
                push @expected, $f;
                push @missing, $f unless exists $leader_files->{$f};
            }
        }
    }
    if (@missing == 0) {
        task_check_message 'ok', "lingen result found, good.";
        return;
    } elsif (@missing < @expected) {
        task_check_message 'error', "Incomplete lingen output found. Missing files:\n" , @missing;
    }

    task_check_message 'missing', "lingen has not run yet. Running now.";
    # Now run lingen itself. Which binary we'll run is not totally
    # obvious though.
    if ($prime == 2) {
        my @args = @main_args;
        push @args, "split-output-file=1";
        my $t = $thr_split[0]*$thr_split[1];
        push @args, "t=$t";
        task_common_run("lingen", @args);
    } else {
        # NOTE: It may be worthwhile to run specifically this step, but
        # with adapted mpi and thr parameters.
        my @args;
        my $lt = $param->{'lingen_threshold'} || 10;
        my $lmt = $param->{'lingen_mpi_threshold'} || 100;
        push @args, "lingen_threshold=$lt";
        push @args, "lingen_mpi_threshold=$lt";
        push @args, "split-output-file=1";
        push @args, "afile=$concatenated_A";
        push @args, "ffile=F";
        push @args, grep { /^(?:mn|m|n|wdir|prime|rhs|lingen_mpi)=/ || /allow_zero_on_rhs/ } @main_args;
        if (!$mpi_needed && ($thr_split[0]*$thr_split[1] != 1)) {
            print "## non-MPI build, avoiding multithreaded plingen\n";
            @args = grep { !/^(mpi|thr)=/ } @args;
        }
        push @args, grep { /^verbose_flags=/ } @main_args;
        if (! -f "$wdir/$concatenated_A.gen") {
            task_common_run("plingen_pz", @args);
        } else {
            task_check_message 'ok', "lingen already has .gen file, good.";
        }
    }
}
# }}}

# {{{ mksol
sub task_mksol {
    task_begin_message;

    # input files:
    #   - V*-*.<some iteration>, e.g. maybe the starting one generated by
    #     prep, or any other.
    #   - F.sols*-*.*-* ; all polynomial entries of the generating
    #     matrix.
    #
    # Note that the computation will start at the first iteration number
    # for which a V file is here, and no S file yet (for any of the
    # solutions considered, which is a number limited by $nrhs if
    # specified).
    #
    # side-effect files, which have no impact on whether this step gets
    # re-run or not:
    #   - S.sols*-*.*-*.* ; partial sum which are fed to gather.
    #   These are write-only as far as this task is concerned.

    subtask_secure unless defined $random_matrix;

    # We choose to require the S files for considering checkpoints as
    # valid. This is because in all likelihood, the V files from krylov
    # will still be there, so even though this is a hint as to what can
    # be started right now, we can't really use it...
    my $sfiles = list_sfiles;
    # $sfiles->{$_} = eval { my %x=map {$_=>1;} @{$sfiles->{$_}};\%x;} for keys %$sfiles;
    #
    my $length = eval { max_mksol_iteration; };
    if ($@) {
        task_check_message 'error', "Lingen output files missing", $@, "Please run lingen first.";
        die "abort";
    }

    print "## mksol max iteration is $length\n";

    my @solutions=@{$param->{'solutions'}};
    print "## main solution ranges for mksol ".join(" ", @solutions)."\n";

    my @all_solutions = map
                        { $_=sprintf("%d-%d",
                                $_*$splitwidth,
                                ($_+1)*$splitwidth);
                        } (0..$n/$splitwidth-1);

    my %solutions_importance;
    $solutions_importance{$_}=0 for (@all_solutions);
    for (@solutions) {
        /^(\d+)-(\d+)$/ or die;
        my $x=$1;
        my $y;
        my $z=$2;
        for( ; $x < $z ; $x = $y) {
            $y = $x + $splitwidth;
            my $s = "$x-$y";
            die "No solution file defined for $s: we have only @all_solutions" unless defined $solutions_importance{$s};
            $solutions_importance{$s}=1;
        }
    }
    my @todo;
    my @only_start = grep(/^start=\d+$/, @main_args);

    if (@only_start) {
        die "start says: @only_start" unless scalar @only_start == 1;
        die "solution says: @solutions" unless scalar @solutions == 1;
        @todo = "@only_start solutions=@solutions";
        task_check_message 'ok', "Command line imposes one specific subtask @todo";
    } else {
        for my $s (@solutions) {
            $s =~ /^(\d+)-(\d+)$/ or die;
            my $x=$1;
            my $y;
            my $z=$2;
            my $all_optional=1;
            my $n_common;
            # scan all subranges.
            for( ; $x < $z ; $x = $y) {
                $y = $x + $splitwidth;
                my $s = "$x-$y";
                my $optional = ($solutions_importance{$s} == 0);
                $all_optional = 0 unless $optional;
                # find latest checkpoint for that subrange
                my $n = 0;
                $s =~ /^(\d+)-(\d+)$/ or die;
                my $graph = $sfiles->{"$1..$2"};
                while (defined(my $e = $graph->{$n})) {
                    $n = $e;
                }
                my $msg = "## S files for $s --> last mksol checkpoint is $n";
                $msg .= " (DONE!)" if $n >= $length;
                $msg .= " (optional)" if $optional;
                print "$msg\n";
                if (!defined($n_common)) {
                    $n_common = $n;
                } elsif ($n_common != $n) {
                    task_check_message 'warning',
                    "Inconsistent latest vectors for the "
                    . " sub-ranges from $s"
                    . " (found both $n_common and $n)\n";
                }
            }
            if ($n_common < $length) {
                push @todo, "solutions=$s start=$n_common" unless $all_optional;
            }
        }
        if ($@) {
            task_check_message 'error', "Failure message while checking $current_task files";
        }
        if (!@todo) {
            # Note that we haven't checked for the A files yet !
            task_check_message 'ok', "All $current_task tasks are done, good.\n";
            return;
        }

        task_check_message 'missing',
                    "Pending tasks for $current_task:\n" . join("\n", @todo);
    }

    for my $t (@todo) {
        # take out ys from main_args, put the right one in place if
        # needed.
        # print "main_args: @main_args\n";
        my @args = grep { !/^(ys|n?rhs|start)/ } @main_args;
        push @args, split(' ', $t);

        task_common_run 'mksol', @args;
    }
}
# }}}

# {{{ gather
sub task_gather {
    task_begin_message;

    # input files:
    #   - S.sols*-*.*-*.* ; partial sums computed by mksol

    my @missing;
    my @todo;
    my $leader_files = get_cached_leadernode_filelist 'HASH';
    my @solutions=@{$param->{'solutions'}};
    my @all_solutions = map
                        { $_=sprintf("%d-%d",
                                $_*$splitwidth,
                                ($_+1)*$splitwidth);
                        } (0..$n/$splitwidth-1);
    my %solutions_importance;
    $solutions_importance{$_}=0 for (@all_solutions);
    for my $s (@solutions) {
        $s =~ /^(\d+)-(\d+)$/ or die;
        my @loc_found;
        my @loc_notfound;
        my $x=$1;
        my $y;
        my $z=$2;
        for( ; $x < $z ; $x = $y) {
            $y = $x + $splitwidth;
            my $ls = "$x-$y";
            die "No solution file defined for $s: we have only @all_solutions" unless defined $solutions_importance{$ls};
            $solutions_importance{$ls}=1;

            my $kfile = "K.sols$ls.0";
            if (exists $leader_files->{$kfile}) {
                push @loc_found, $kfile;
            } else {
                push @loc_notfound, $kfile;
            }
        }
        if (@loc_found && @loc_notfound) {
            task_check_message 'error', "not all files are consistent for solutions=$s : found @loc_found, missing @loc_notfound";
        }
        next if @loc_found;
        push @missing, @loc_notfound;
        push @todo, "solutions=$s";
    }
    if (@missing == 0) {
        task_check_message 'ok', "All solution files produced by gather seem to be present, good.";
        return;
    }
    task_check_message 'missing', "Need to run gather to create the files: @missing\n";
    @missing=();
    # {{{ Print the number of files found in a matrix.
    my $sfiles = list_sfiles;
    my $maxmksol = eval { max_mksol_iteration; };
    if ($@) {
        task_check_message 'error', "Lingen output files missing", $@, "Please run lingen first.";
    }
    print "## mksol max iteration is $maxmksol\n";

    my $cmat = {};
    for my $k (keys %$sfiles) {
        $k =~ /^(\d+)\.\.(\d+)$/ or die;
        my $graph = $sfiles->{$k};
        my $key = "sols$1-$2";
        $cmat->{$key}= scalar keys %$graph;
        # find max advanced point.
        my $n = 0;
        while (defined(my $e = $graph->{$n})) {
            $n = $e;
        }
        $cmat->{$key}.= "*" if $n < $maxmksol;
    }
    my $c0 = 4;
    my $c = 0;

    for my $s (@solutions) {
        $s =~ /^(\d+)-(\d+)$/ or die;
        my $x=$1;
        my $y;
        my $z=$2;
        for( ; $x < $z ; $x = $y) {
            $y = $x + $splitwidth;
            my $ls = "$x-$y";
            my $key = "sols$ls";
            my $optional = ($solutions_importance{$ls} == 0);
            my $l = 4+length($ls); $c0 = $l if $l > $c0;
            my $n = $cmat->{$key} || 'NONE'; $cmat->{$key} = $n;
            $l = length($n); $c = $l if $l > $c;
            next if $optional;
            push @missing, "S.sols$s" if $n eq 'NONE' || $n =~ /\*$/; 
        }
    }
    print "## Number of S files found:\n";
    for my $s (@solutions) { 
        $s =~ /^(\d+)-(\d+)$/ or die;
        my $x=$1;
        my $y;
        my $z=$2;
        for( ; $x < $z ; $x = $y) {
            $y = $x + $splitwidth;
            my $ls = "$x-$y";
            my $optional = ($solutions_importance{$ls} == 0);
            print "##    " . sprintf("%${c0}s","$ls") . " | "
                . sprintf("%${c}s", $cmat->{"sols$ls"})
                . ($optional ? " (optional)" : "")
                . "\n";
        }
    }
    # }}}

    my $rhs_companion;
    if ($param->{'rhs'}) {
        for my $s (@solutions) {
            for my $j (0..$n/$splitwidth - 1) {
                my $y0 = $j * $splitwidth;
                my $y1 = $y0 + $splitwidth;
                next if $y0 >= $nrhs;
                my $f = "F.sols$s.$y0-$y1.rhs";
                push @missing, $f unless exists($leader_files->{$f});
            }
        }
    }

    if (@missing) {
        task_check_message 'error', "Missing files for $current_task:", @missing;
    }

    task_check_message 'ok', "All required files for gather seem to be present, good.";

    my @args = grep { !/^ys/ } @main_args;
    for my $t (@todo) {
        task_common_run 'gather', @args, $t;
    }
}
# }}}

# {{{ cleanup -- For p=2, this extra step produces a RREF solution.
sub task_cleanup {
    # This is only for p=2 for the moment.
    return if $prime ne 2;
    task_begin_message;

    my @missing;
    my $leader_files = get_cached_leadernode_filelist 'HASH';
    my $per_solution_files = {};
    my $err;
    my @todo;
    my @solutions=@{$param->{'solutions'}};
    for my $sol (@solutions) {
        $sol =~ /^(\d+)-(\d+)$/ or die;
        my $x=$1;
        my $y;
        my $z=$2;
        for( ; $x < $z ; $x = $y) {
            $y = $x + $splitwidth;
            my $s = "$x-$y";

            my $wfile = "W.sols$s";
            if (exists($leader_files->{$wfile})) {
                task_check_message 'ok', "Solution $s is already computed in file $wfile, good.\n";
                next;
            }

            my @ks =
                sort {
                    basename($a)=~/\.(\d+)$/; my $xa=$1;
                    basename($b)=~/\.(\d+)$/; my $xb=$1;
                    $xa <=> $xb;
                }
                grep {
                    /^(.*)\.\d+$/ && $1 eq "K.sols$s";
                }
                (keys %$leader_files);

            if (!@ks) {
                task_check_message 'error', "No files created by gather for solution $sol";
                $err=1;
            } else {
                task_check_message 'missing', "Will run cleanup to compute $wfile from the files:", @ks;
            }
            push @todo, [$s, $wfile, @ks];
        }
    }
    for my $klist (@todo) {
        my $sol = shift @$klist;
        my @x = map { "$wdir/$_"; } @$klist;
        my $wfile = shift @x;
        $sol =~ /^(\d+)-(\d+)$/ or die "$sol: could not parse";
        my $nsols = $2-$1;
        task_common_run('cleanup', "--ncols", $nsols, "--out", $wfile, @x);
    }
    if (scalar @todo == 1 && (!-f"$wdir/W" || ((stat "$wdir/W")[7] lt (stat "$wdir/W.sols$solutions[0]")[7]))) {
        print STDERR "## Providing $wdir/W as an alias to $wdir/W.sols$solutions[0]\n";
        symlink "$wdir/W.sols$solutions[0]", "$wdir/W";
    }
}
# }}}

my $tasks = {
    prep	=> \&task_prep,
    krylov	=> \&task_krylov,
    # also keep "secure" and "dispatch", but just as handy proxies.
    secure	=> \&task_secure,
    dispatch	=> \&task_dispatch,
    lingen	=> \&task_lingen,
    mksol	=> \&task_mksol,
    gather	=> \&task_gather,
    cleanup	=> \&task_cleanup,
};

my @complete = qw(
        prep
        krylov
        lingen
        mksol
        gather
        cleanup
    );

my @tasks_todo=();

if ($main eq ':complete') {
    @tasks_todo=@complete;
} else {
    @tasks_todo=($main);
}

for (@tasks_todo) {
    $current_task = $_;
    if ($stop_at_step && $current_task eq $stop_at_step) {
        print "Exiting early, because of stop_at_step=$stop_at_step\n";
        last;
    }
    if (defined($tasks->{$current_task})) {
        &{$tasks->{$current_task}}(@main_args);
    } else {
        die "No task by that name: $current_task";
    }
}<|MERGE_RESOLUTION|>--- conflicted
+++ resolved
@@ -771,6 +771,12 @@
 EOMSG
         exit 1;
     }
+
+    # Some final tweaks.
+    if ($mpi_ver =~ /^mvapich2/) {
+        print "## setting MV2_ENABLE_AFFINITY=0 (for mvapich2)\n";
+        $ENV{'MV2_ENABLE_AFFINITY'}=0;
+    }
 }
 
 # Starting daemons for mpich2 1.[012].x and mvapich2 ; we're assuming
@@ -1571,18 +1577,19 @@
         print " last $current_task checkpoint is $vstarts->{$yrange}\n";
     }
 
-<<<<<<< HEAD
     my @todo;
 
-    my @ys;
+    my $ys_comment='';
     if (@ys = grep { /^ys/ } @main_args) {
         @ys = map { /^(?:ys=)?(\d+)\.\.(\d+)$/; $_=[$1, $2]; } @ys;
+        $ys_comment = ' (from command line)';
+        # Do we also have a specification for the starting checkpoint ?
         if (my @ss = grep { /^start/ } @main_args) {
             my ($start) = grep { s/^start=(\d+)/$1/; } @ss;
             my $yrange = $ys[0]->[0] . ".." . $ys[0]->[1];
             my %ok = map { $_ => 1 } grep { $_ == 0 || &$morecheck($yrange, $_); } @{$vfiles->{$yrange}};
             if ($ok{$start}) {
-                print "## Forcing ys=$yrange start=$start as requested\n";
+                print "## Forcing ys=$yrange start=$start as requested on command line\n";
                 push @todo, "ys=$yrange start=$start";
                 return @todo;
             } else {
@@ -1590,23 +1597,6 @@
                 task_check_message 'error', "Cannot start at ys=$yrange start=$start: missing checkpoints (available: @avail)";
             }
         }
-    } elsif ($param->{'interleaving'}) {
-        my @t = @all_ys;
-        # merge 2 by 2.
-        @ys = ();
-        while (scalar @t >= 2) {
-            my ($a, $b0) = @{shift @t};
-            my ($b1, $c) = @{shift @t};
-            push @ys, [ $a, $c ];
-        }
-        # Maybe there's a last one.
-        push @ys, @t;
-=======
-    my $ys_comment='';
-    if (@ys = grep { /^ys/ } @main_args) {
-        @ys = map { /^(?:ys=)?(\d+)\.\.(\d+)$/; $_=[$1, $2]; } @ys;
-        $ys_comment = ' (from command line)';
->>>>>>> 1d826b45
     } else {
         my $y;
         for(my $x = 0; $x < $n ; $x = $y) {
@@ -2138,7 +2128,18 @@
         }
         next if @loc_found;
         push @missing, @loc_notfound;
-        push @todo, "solutions=$s";
+        if ($param->{'interleaving'}) {
+            # Gather doesn't support interleaving at all, so let's do two
+            # distinct executions.
+            $s =~ /^(\d+)-(\d+)$/ or die;
+            my $x=$1;
+            my $y=int(($1+$2)/2);
+            my $z=$2;
+            push @todo, "solutions=$x-$y";
+            push @todo, "solutions=$y-$z";
+        } else {
+            push @todo, "solutions=$s";
+        }
     }
     if (@missing == 0) {
         task_check_message 'ok', "All solution files produced by gather seem to be present, good.";
