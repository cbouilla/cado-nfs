--- conflicted
+++ resolved
@@ -35,17 +35,11 @@
 
 // Initialize a factor base, reading the ideals from a file.
 // Return 1 if successful.
-int factor_base_init(factor_base_ptr FB, const char *filename);
+int factor_base_init(factor_base_ptr FB, const char *filename,
+                     unsigned maxdeg);
 
-<<<<<<< HEAD
 // Precompute lambda for each element of the factor base.
 void factor_base_precomp_lambda(factor_base_ptr FB, qlat_srcptr qlat);
-=======
-// Read a factor base from file. Return 1 iff success.
-// If maxdeg!=0, when reaching an ideal of degree > maxdeg, stop reading
-// and return.
-int fbread(factorbase_t * FB, const char *file, int maxdeg);
->>>>>>> 9594b488
 
 // Clean up memory.
 void factor_base_clear(factor_base_ptr FB);
