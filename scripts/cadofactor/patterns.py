--- conflicted
+++ resolved
@@ -47,15 +47,9 @@
 
 
 class Colleague(object):
-<<<<<<< HEAD
-    def __init__(self, mediator, *args, **kwargs):
-        self.__mediator = mediator
-        super().__init__(*args, **kwargs)
-=======
     def __init__(self, *args, mediator, **kwargs):
         super().__init__(*args, **kwargs)
         self.__mediator = mediator
->>>>>>> 69c6fb32
     
     def send_notification(self, notification):
         return self.__mediator.relay_notification(notification)
