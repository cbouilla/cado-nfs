--- conflicted
+++ resolved
@@ -1031,14 +1031,7 @@
                  purged: Parameter(),
                  index: Parameter(),
                  out: Parameter(),
-<<<<<<< HEAD
                  ell: Parameter("ell"),
-=======
-                 ell: Parameter(),
-                 explicit_units0: Toggle()=None,
-                 explicit_units1: Toggle()=None,
-		 abunits: Parameter(),
->>>>>>> e0138588
                  nmaps0: Parameter("nsm0")=None,
                  nmaps1: Parameter("nsm1")=None,
                  threads: Parameter("t")=None,
