#ifndef LAS_NORMS_HPP_
#define LAS_NORMS_HPP_

#include <stdint.h>
#include "las-siever-config.hpp"
#include "las-qlattice.hpp"
#include "mpz_poly.h"
#include "double_poly.h"
#include "cado_poly.h"
#include "logapprox.hpp"

double get_maxnorm_alg (double_poly_srcptr src_poly, const double X, const double Y);

struct lognorm_base {/*{{{*/
    int logI, J;

<<<<<<< HEAD
    unsigned char bound; /* A sieve array entry is a sieve survivor if it is
                            at most "bound" on each side */
=======
double get_maxnorm_rectangular (double_poly_srcptr src_poly, const double X, const double Y);
>>>>>>> b04a4a82

    protected:
    double maxlog2;      /* Bound on the log in base 2. This is
                            intermediary data, really. */
    public:
    cxx_mpz_poly fij;  /* coefficients of F(a0*i+a1*j, b0*i+b1*j)
                        * (divided by q on the special-q side) */

    cxx_double_poly fijd;      /* coefficients of F_q (divided by q
                                * on the special q side) */

    double scale;      /* scale used for logarithms for fb and norm.
                        * must be of form (int)x * 0.1 */

    lognorm_base(siever_config const & sc, cado_poly_srcptr cpoly, int side, qlattice_basis const & Q, int J);

    void norm(mpz_ptr x, int i, unsigned int j) const;
    unsigned char lognorm(int i, unsigned int j) const;

    virtual void fill(unsigned char * S, int N MAYBE_UNUSED) const {
        /* Whether we put something or not here is not really important.
         * A no-op would do as well. */
        memset(S, 255, 1U << LOG_BUCKET_REGION);
    }
};

/*}}}*/
struct lognorm_reference : public lognorm_base {/*{{{*/
    /* See init_degree_X_norms_bucket_region_referencecode for the
     * explanation of this table. */
    unsigned char lognorm_table[1 << NORM_BITS];

    lognorm_reference(siever_config const & sc, cado_poly_srcptr cpoly, int side, qlattice_basis const & Q, int J);
    virtual void fill(unsigned char * S, int N) const;
};

/*}}}*/
struct lognorm_smart : public lognorm_base {/*{{{*/
    /* This table depends on the scale of the logarithm, so clearly it
     * can't be shared between sides.
     */
    double cexp2[257];
    /* For degree>1 only: a piecewise linear approximation of the
     * polynomial, which is within an multiplicative factor of the
     * original one on the segment [-I,I]x{1}.
     */
    piecewise_linear_function G;
    lognorm_smart(siever_config const & sc, cado_poly_srcptr cpoly, int side, qlattice_basis const & Q, int J);
    virtual void fill(unsigned char * S, int N) const;
};

/*}}}*/
struct sieve_range_adjust {/*{{{*/
    friend struct sieve_info;
private:
    las_todo_entry doing;
    siever_config conf;         /* This "conf" field is only used for a
                                 * few fields. In particular the
                                 * large prime bounds. We're specifically
                                 * *not* using the sieving fields, since
                                 * by design these can be decided *after*
                                 * the adjustment.  */
    cado_poly_srcptr cpoly;
    int nb_threads;
    cxx_double_poly fijd[2];
    int logA;
public:
    int logI;
    int J;
    qlattice_basis Q;

#if 0
    sieve_range_adjust(las_todo_entry const & doing, las_info const & las)
        : doing(doing), cpoly(las.cpoly), nb_threads(las.nb_threads)
    {
        /* See whether for this size of special-q, we have predefined
         * parameters (note: we're copying the default config, and then
         * we replace by an adjusted one if needed). */
        conf = las.config_pool.get_config_for_q(doing);
        /* These two will be adjusted in the process */
        logA = conf.logA;
        logI = J = 0;
    }
#endif

    /* This is only for desperate cases. In las-duplicates, for the
     * moment it seems that we're lacking the las_info structure... */
    sieve_range_adjust(las_todo_entry const & doing, cado_poly_srcptr cpoly, siever_config const & conf, int nb_threads = 1)
        : doing(doing), conf(conf), cpoly(cpoly), nb_threads(nb_threads)
    {
        logA = conf.logA;
        logI = J = 0;
    }


    int SkewGauss() {
        int ret = ::SkewGauss(Q, doing.p, doing.r, cpoly->skew);
        Q.set_q(doing.p, doing.prime_sq);
        if (!Q.prime_sq)
            Q.prime_factors = Q.prime_factors;
        return ret;
    }

    /* There are three strategies to do a post-SkewGauss adjustment of
     * the q-lattice basis.  */

    /* implementation is in las-norms.cpp */
    // all these functions return 0 if they feel that the special-q
    // should be discarded.
    int sieve_info_adjust_IJ();    // "raw" J.
    int sieve_info_update_norm_data_Jmax(bool keep_logI = false);
    int adjust_with_estimated_yield();

    // a fall-back measure for desperate cases.
    // XXX when estimated_yield() wins, this will probably no longer be
    // necessary.
    void set_minimum_J_anyway();

    siever_config const& config() const { return conf; }
private:
    template<typename T> struct mat {
        T x[4];
        T const& operator()(int i, int j) const { return x[2*i+j]; }
        T & operator()(int i, int j) { return x[2*i+j]; }
        mat(T a, T b, T c, T d) { x[0]=a; x[1]=b; x[2]=c; x[3]=d; }
        mat(T y[4]) { x[0]=y[0]; x[1]=y[1]; x[2]=y[2]; x[3]=y[3]; }
    };
    template<typename T> struct vec {
        T x[2];
        vec(T a, T b) { x[0] = a; x[1] = b; }
        vec(T y[2]) { x[0] = y[0]; x[1] = y[1]; }
        T const& operator[](int i) const { return x[i]; }
        T & operator[](int i) { return x[i]; }
        T const& operator()(int i) const { return x[i]; }
        T & operator()(int i) { return x[i]; }
    };
    friend sieve_range_adjust::vec<double> operator*(sieve_range_adjust::vec<double> const& a, sieve_range_adjust::mat<int> const& m) ;
    friend qlattice_basis operator*(sieve_range_adjust::mat<int> const& m, qlattice_basis const& Q) ;
    void prepare_fijd();
    int adapt_threads(const char *);
    double estimate_yield_in_sieve_area(mat<int> const& shuffle, int squeeze, int N);
};/*}}}*/

#endif	/* LAS_NORMS_HPP_ */<|MERGE_RESOLUTION|>--- conflicted
+++ resolved
@@ -9,18 +9,13 @@
 #include "cado_poly.h"
 #include "logapprox.hpp"
 
-double get_maxnorm_alg (double_poly_srcptr src_poly, const double X, const double Y);
+double get_maxnorm_rectangular (double_poly_srcptr src_poly, const double X, const double Y);
 
 struct lognorm_base {/*{{{*/
     int logI, J;
 
-<<<<<<< HEAD
     unsigned char bound; /* A sieve array entry is a sieve survivor if it is
                             at most "bound" on each side */
-=======
-double get_maxnorm_rectangular (double_poly_srcptr src_poly, const double X, const double Y);
->>>>>>> b04a4a82
-
     protected:
     double maxlog2;      /* Bound on the log in base 2. This is
                             intermediary data, really. */
