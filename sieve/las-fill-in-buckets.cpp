#include "cado.h"

#include "fb.hpp"
#include "utils.h"           /* lots of stuff */
#include "bucket.hpp"
#include "modredc_ul.h"
#include "modredc_2ul2.h"
#include "threadpool.hpp"
#include "las-config.h"
#include "las-types.hpp"
#include "las-coordinates.hpp"
#include "las-debug.hpp"
#include "las-arith.hpp"
#include "las-qlattice.hpp"
#include "las-fill-in-buckets.hpp"
#include "las-norms.hpp"
#include "las-smallsieve.hpp"
#include "las-plattice.hpp"

#ifdef USE_CACHEBUFFER
#include "cachebuf.h"
#endif

// FIXME: this function of las.cpp should be somewhere
void * process_bucket_region(timetree_t&, thread_data *th);

/***************************************************************************/
/********        Main bucket sieving functions                    **********/

/**************************************************************************
 * Global DEFINEs for fill_in_buckets, fill_in_k_buckets, fill_in_m_buckets 
 **************************************************************************/

#ifdef HAVE_SSE2							
#define FILL_BUCKET_PREFETCH(PT) do {				\
    _mm_prefetch((char *)(PT), _MM_HINT_T0);			\
  } while (0)
#else
#define FILL_BUCKET_PREFETCH(PT)
#endif


#ifdef USE_CACHEBUFFER
DECLARE_CACHE_BUFFER(bucket_update_shorthint_t, 256)
#endif

#if 0

/* Returns -(-1)^neg num/den (mod p). If gcd(den, p) > 1, returns p. */
static inline unsigned long
compute_1_root_ul(const unsigned long p, const unsigned long num,
                  const unsigned long den, const int k, const int neg)
{
  modulusredcul_t m;
  residueredcul_t rn, rd;

  modredcul_initmod_ul(m, p);
  modredcul_init_noset0(rn, m);
  modredcul_init_noset0(rd, m);

  modredcul_set_ul(rn, num, m);
  modredcul_set_ul(rd, den, m);
  int ok = modredcul_inv(rd, rd, m);
  if (!ok) {
    /* FIXME: p could be a prime power */
    return p;
  }
  modredcul_mul(rn, rn, rd, m);
  if (!neg)
    modredcul_neg(rn, rn, m);

  for (int i = 0; i < k; i++)
    modredcul_div2(rn, rn, m);
  unsigned long r = modredcul_get_ul(rn, m);

  modredcul_clear(rn, m);
  modredcul_clear(rd, m);
  modredcul_clearmod(m);
  return r;
}

static inline unsigned long
compute_1_root_mpz(const unsigned long p, const mpz_t f0, const mpz_t f1)
{
  return compute_1_root_ul(p, mpz_fdiv_ui(f0, p), mpz_fdiv_ui(f1, p), 0, 0);
}

struct contexts_s {
  modredc2ul2_batch_Q_to_Fp_context_t *context_2ul2;
  unsigned long k;
  unsigned long num_ul, den_ul;
  int neg;
};

static inline void
modredc2ul2_set_mpz(modintredc2ul2_t r, const mpz_t a)
{
  unsigned long t[MODREDC2UL2_SIZE];
  size_t n;
  mpz_export (t, &n, -1, sizeof(unsigned long), 0, 0, a);
  ASSERT_ALWAYS(n <= MODREDC2UL2_SIZE);
  modredc2ul2_intset_uls(r, t, n);
}

static void
init_Q_to_Fp_context(struct contexts_s *contexts, mpz_poly_srcptr f)
{
  const int use_Q_to_Fp = 0;
  contexts->context_2ul2 = NULL;
  contexts->num_ul = contexts->den_ul = 0;

  if (!use_Q_to_Fp || f->deg != 1)
    return;

  contexts->k = mpz_scan1(f->coeff[1], 0);
  mpz_t odd_den_mpz;
  mpz_init(odd_den_mpz);
  mpz_tdiv_q_2exp(odd_den_mpz, f->coeff[1], contexts->k);

  /* If exactly one of the two coefficients is negative, we need to flip
     the sign of the root (mod p). The odd_den and num variables contain
     absolute values. */
  contexts->neg = (mpz_sgn(f->coeff[0]) < 0) != (mpz_sgn(f->coeff[1]) < 0);

  modintredc2ul2_t num, odd_den;
  modredc2ul2_intinit(num);
  modredc2ul2_intinit(odd_den);
  /* Set num = |f->coeff[0]|, odd_den = |odd_den_mpz| */
  modredc2ul2_set_mpz(num, f->coeff[0]);
  modredc2ul2_set_mpz(odd_den, odd_den_mpz);

  if (mpz_fits_ulong_p(f->coeff[0]) && mpz_fits_ulong_p(odd_den_mpz))
  {
    contexts->num_ul = mpz_get_ui(f->coeff[0]);
    contexts->den_ul = mpz_get_ui(odd_den_mpz);
  } else if (mpz_sizeinbase(f->coeff[0], 2) >= MODREDC2UL2_MINBITS &&
             mpz_sizeinbase(f->coeff[0], 2) <= MODREDC2UL2_MAXBITS &&
             mpz_sizeinbase(odd_den_mpz, 2) >= MODREDC2UL2_MINBITS &&
             mpz_sizeinbase(odd_den_mpz, 2) <= MODREDC2UL2_MAXBITS )
  {
    contexts->context_2ul2 = modredc2ul2_batch_Q_to_Fp_init (num, odd_den);
  }

  mpz_clear(odd_den_mpz);
  modredc2ul2_intclear(num);
  modredc2ul2_intclear(odd_den);
}

static void
clear_Q_to_Fp_context(struct contexts_s *contexts)
{
  if (contexts->context_2ul2 != NULL)
    modredc2ul2_batch_Q_to_Fp_clear(contexts->context_2ul2);
  contexts->context_2ul2 = NULL;
  contexts->num_ul = contexts->den_ul = 0;
}


/* Compute up to n roots of the transformed polynomial, either by tranforming
   the root stored in the factor base, or, if the polynomial has degree 1 and
   its coefficients fit into unsigned long, by computing the root from the
   transformed polynomial.
   For each root, the modulus (i.e., factor base prime) and
   the root are stored in p[i] and r[i], resp.
   Returns the number of transformed roots produced, which may be less than n
   if we reach the end of the factor base. */
static inline size_t
transform_n_roots(unsigned long *p, unsigned long *r, fb_iterator t,
                  const size_t n, const int side, sieve_info const & si,
                  struct contexts_s *contexts)
{
  size_t i;
  int ok = 0;
  if (contexts->den_ul == 0 && contexts->context_2ul2 == NULL) {
    /* Do the old transform with separate inverse modulo each p */
    for (i = 0; !fb_iterator_over(t) && i < n; i++, fb_iterator_next(t)) {
      fbprime_t current_p = fb_iterator_get_p(t);
      ASSERT_ALWAYS (current_p & 1);
      fbroot_t R = fb_iterator_get_r(t);
      p[i] = current_p;
      r[i] = fb_root_in_qlattice(current_p, R, t->fb->invp, si);
    }
    return i;
  }

  /* Collect primes from fb, store up to n namy of them in p, and the actual
     number of stored primes in i */
  for (i = 0; !fb_iterator_over(t) && i < n; i++, fb_iterator_next(t)) {
    p[i] = fb_iterator_get_p(t);
  }

  if (contexts->den_ul != 0) {
    ok = modredcul_batch_Q_to_Fp(r, contexts->num_ul, contexts->den_ul, contexts->k, p, i);
    if (ok && !contexts->neg) {
      /* We computed r[i] = |g_0| / |g_1| (mod p[i]). If both g0, g1 have the same sign,
         then the root is -g_0/g_1, and we need a sign flip. */
      for (size_t j = 0; j < i; j++)
        if (r[j] != 0)
          r[j] = p[j] - r[j];
    }
  } else if (contexts->context_2ul2 != NULL) {
    ok = modredc2ul2_batch_Q_to_Fp(r, contexts->context_2ul2, contexts->k, !contexts->neg, p, i);
  }

  if(UNLIKELY(!ok)) {
    /* Modular inverse did not exists, i.e., at least one of the factor base
       entries was not coprime to den. Do factor base entries one at a time,
       handling the non-coprime case properly. This should happen at most a
       few times per special-q. */
    mpz_poly_srcptr f = si.sides[side].fij;
    for (size_t j = 0; j < i; j++)
      r[j] = compute_1_root_mpz(p[j], f->coeff[0], f->coeff[1]);
  }

#if 0
    /* Very expensive but thorough test */
    for (size_t j = 0; j < i; j++) {
      mpz_poly_srcptr f = si.sides[side].fij;
      unsigned long tr = compute_1_root_mpz(p[j], f->coeff[0], f->coeff[1]);
      ASSERT_ALWAYS(tr == r[j]);
    }
#endif

  return i;
}
#endif

// At top level, the fill-in of the buckets must interleave
// the root transforms and the FK walks, otherwise we spend a lot of time
// doing nothing while waiting for memory.
// Consequence: we duplicate here the code of make_lattice_bases in fb.cpp
// FIXME: find a way to refactor that.
template <int LEVEL, class FB_ENTRY_TYPE>
void
fill_in_buckets_toplevel(bucket_array_t<LEVEL, shorthint_t> &orig_BA,
                sieve_info const & si MAYBE_UNUSED,
                const fb_slice_interface * const slice,
                where_am_I & w)
{
  bool first_reg = true;
  bucket_array_t<LEVEL, shorthint_t> BA;  /* local copy. Gain a register + use stack */
  BA.move(orig_BA);
  const slice_index_t slice_index = slice->get_index();

  /* Write new set of pointers for the new slice */
  BA.add_slice_index(slice_index);

  typename FB_ENTRY_TYPE::transformed_entry_t transformed;

  slice_offset_t i_entry = 0;
  const fb_slice<FB_ENTRY_TYPE> * const sl = (const fb_slice<FB_ENTRY_TYPE> * const) slice;
  for (const FB_ENTRY_TYPE *it = sl->begin(); it != sl->end(); it++, i_entry++) {
    if (!si.qbasis.is_coprime_to(it->p))
      continue;
    it->transform_roots(transformed, si.qbasis);
    for (unsigned char i_root = 0; i_root != transformed.nr_roots; i_root++) {
      const fbroot_t r = transformed.get_r(i_root);
      const bool proj = transformed.get_proj(i_root);
      /* If proj and r > 0, then r == 1/p (mod p^2), so all hits would be in
         locations with p | gcd(i,j). */
          if (it->p == 21179) {
              printf("coucou\n");
          }
      if (LIKELY(!proj || r == 0)) {
<<<<<<< HEAD
        plattice_info_t pli = plattice_info_t(transformed.get_q(), r, proj, si.logI);
        plattice_enumerate_t ple = plattice_enumerate_t(pli, i_entry, si.logI);
        // Skip (0,0).
=======
        plattice_info_t pli = plattice_info_t(transformed.get_q(), r, proj, si->conf->logI);
        plattice_enumerate_t ple = plattice_enumerate_t(pli, i_entry, si->conf->logI, si->conf->sublat);
        // Skip (0,0). FIXME: in sublat mode, this is not wanted.
>>>>>>> da831d18
        ple.next();
        if (plattice_enumerate_finished<LEVEL>(ple.get_x()))
            continue;
        if (LIKELY(pli.a0 != 0)) {
          const slice_offset_t hint = ple.get_hint();
          WHERE_AM_I_UPDATE(w, h, hint);
#ifdef TRACE_K
          const fbprime_t p = slice->get_prime(hint); 
          WHERE_AM_I_UPDATE(w, p, p);
#else
          const fbprime_t p = 0;
#endif


          // Handle the rare special cases
          const uint32_t I = si.I;
          if (UNLIKELY(ple.get_inc_c() == 1 && ple.get_bound1() == I - 1)) {
            // Projective root: only update is at (1,0).
            if (first_reg) {
              uint64_t x = 1 + (I >> 1);
              BA.push_update(x, p, hint, slice_index, w);
            }
            continue;
          }
          if (UNLIKELY(ple.get_inc_c() == I && ple.get_bound1() == I)) {
            // Root=0: only update is at (0,1).
            if (first_reg) {
              uint64_t x = I + (I >> 1);
              BA.push_update(x, p, hint, slice_index, w);
            }
            continue;
          }
          /* Now, do the real work: the filling of the buckets */
          // Without sublattices, we test (very basic) coprimality,
          // otherwise not atm. FIXME!
          if (!si->conf->sublat.m) {
              while (!plattice_enumerate_finished<LEVEL>(ple.get_x())) {
                  if (LIKELY(ple.probably_coprime()))
                      BA.push_update(ple.get_x(), p, hint, slice_index, w);
                  ple.next();
              }
          } else {
              while (!plattice_enumerate_finished<LEVEL>(ple.get_x())) {
                  BA.push_update(ple.get_x(), p, hint, slice_index, w);
                  ple.next();
              }
          }
        } 
      }
    }
  }
  orig_BA.move(BA);
}



/* {{{ */
template <int LEVEL>
void
fill_in_buckets(const worker_thread * worker,
                bucket_array_t<LEVEL, shorthint_t> &orig_BA,
                sieve_info const & si MAYBE_UNUSED,
                plattices_vector_t *plattices_vector,
                bool first_reg,
                where_am_I & w)
{
  CHILD_TIMER(worker->timer, __func__);
  const slice_index_t slice_index = plattices_vector->get_index();
  bucket_array_t<LEVEL, shorthint_t> BA;  /* local copy. Gain a register + use stack */
  BA.move(orig_BA);
  
  /* Write new set of pointers for the new slice */
  BA.add_slice_index(slice_index);

  for (plattices_vector_t::iterator pl_it = plattices_vector->begin();
       pl_it != plattices_vector->end(); pl_it++) {

    // Work with a copy, otherwise we don't get all optimizations.
    // Maybe with a wise use of the 'restrict' keyword, we might get
    // what we want, but this is C++11, anyway.
    plattice_enumerate_t pl(*pl_it);

    const slice_offset_t hint = pl.get_hint();
    WHERE_AM_I_UPDATE(w, h, hint);
#ifdef TRACE_K
    const fb_slice_interface * slice =
        si.sides[w.side].fb->get_slice(slice_index);
    const fbprime_t p = slice->get_prime(hint); 
    WHERE_AM_I_UPDATE(w, p, p);
#else
    const fbprime_t p = 0;
#endif

    // Handle the rare special cases
    const uint32_t I = si.I;
    if (UNLIKELY(pl.get_inc_c() == 1 && pl.get_bound1() == I - 1)) {
        // Projective root: only update is at (1,0).
        if (first_reg) {
            uint64_t x = 1 + (I >> 1);
            BA.push_update(x, p, hint, slice_index, w);
        }
        continue;
    }
    if (UNLIKELY(pl.get_inc_c() == I && pl.get_bound1() == I)) {
        // Root=0: only update is at (0,1).
        if (first_reg) {
            uint64_t x = I + (I >> 1);
            BA.push_update(x, p, hint, slice_index, w);
        }
        continue;
    }

    /* Now, do the real work: the filling of the buckets */
    while (!plattice_enumerate_finished<LEVEL>(pl.get_x())) {
      if (LIKELY(pl.probably_coprime()))
        BA.push_update(pl.get_x(), p, hint, slice_index, w);
      pl.next();
    }

    // save current position, and prepare for next area.
    pl_it->set_x(pl.get_x());
    pl_it->advance_to_next_area(LEVEL);
  } 
  orig_BA.move(BA);
}

class fill_in_buckets_parameters: public task_parameters {
public:
  thread_workspaces &ws;
  const int side;
  sieve_info const & si;
  const fb_slice_interface * const slice;
  plattices_vector_t * const plattices_vector; // content changed during fill-in
  const uint32_t first_region0_index;
  fill_in_buckets_parameters(thread_workspaces &_ws, const int _side,
          sieve_info const & _si, const fb_slice_interface *_slice,
          plattices_vector_t *_platt, const uint32_t _reg0)
  : ws(_ws), side(_side), si(_si), slice(_slice),
    plattices_vector(_platt), first_region0_index(_reg0)
  {}
};

#if __cplusplus >= 201103L
/* short of a better solution. I know some exist, but it seems way
 * overkill to me.
 *
 * This needs constexpr, though... So maybe I could use a more powerful
 * C++11 trick after all.
 */
#define PREPARE_TEMPLATE_INST_NAMES(F)					\
    template<int>							\
    struct CADO_CONCATENATE(F, _name) {};				\
    PREPARE_TEMPLATE_INST_NAME(F, 0);					\
    PREPARE_TEMPLATE_INST_NAME(F, 1);					\
    PREPARE_TEMPLATE_INST_NAME(F, 2);					\
    PREPARE_TEMPLATE_INST_NAME(F, 3);					\
    PREPARE_TEMPLATE_INST_NAME(F, 4);					\
    PREPARE_TEMPLATE_INST_NAME(F, 5);					\
    PREPARE_TEMPLATE_INST_NAME(F, 6);					\
    PREPARE_TEMPLATE_INST_NAME(F, 7);					\
    PREPARE_TEMPLATE_INST_NAME(F, 8);					\
    PREPARE_TEMPLATE_INST_NAME(F, 9)

#define PREPARE_TEMPLATE_INST_NAME(F, k)				\
    template<>								\
    struct CADO_CONCATENATE(F, _name)<k> {				\
        static constexpr const char * value = #F "<" #k ">";		\
    }

PREPARE_TEMPLATE_INST_NAMES(fill_in_buckets_one_slice_internal);
PREPARE_TEMPLATE_INST_NAMES(fill_in_buckets_one_slice);
PREPARE_TEMPLATE_INST_NAMES(fill_in_buckets_one_side);
PREPARE_TEMPLATE_INST_NAMES(downsort_tree);

#define TEMPLATE_INST_NAME(x,y) CADO_CONCATENATE(x, _name)<y>::value
#else
#define TEMPLATE_INST_NAME(x,y) #x " (template)"
#endif

// For internal levels, the fill-in is not exactly the same as for
// top-level, since the plattices have already been precomputed.
template<int LEVEL>
task_result *
fill_in_buckets_one_slice_internal(const worker_thread * worker, const task_parameters * _param)
{
    const fill_in_buckets_parameters *param = static_cast<const fill_in_buckets_parameters *>(_param);
    ACTIVATE_TIMER(worker->timer);
    CHILD_TIMER(worker->timer, TEMPLATE_INST_NAME(fill_in_buckets_one_slice_internal, LEVEL));
    where_am_I w;
    WHERE_AM_I_UPDATE(w, psi, & param->si);
    WHERE_AM_I_UPDATE(w, side, param->side);
    WHERE_AM_I_UPDATE(w, i, param->plattices_vector->get_index());

    /* Get an unused bucket array that we can write to */
    bucket_array_t<LEVEL, shorthint_t> &BA =
        param->ws.reserve_BA<LEVEL, shorthint_t>(param->side);
    /* Fill the buckets */
    fill_in_buckets<LEVEL>(worker, BA, param->si, param->plattices_vector,
            (param->first_region0_index == 0), w);
    /* Release bucket array again */
    param->ws.release_BA(param->side, BA);
    delete param;
    return new task_result;
}


// At top level.
// We need to interleave the root transforms and the FK walk,
// otherwise, we spend all the time waiting for memory.
// Hence the ugly de-templatization.
// At some point, the code should be re-organized, I'm afraid.
template<int LEVEL>
task_result *
fill_in_buckets_one_slice(const worker_thread * worker MAYBE_UNUSED, const task_parameters * _param)
{
    const fill_in_buckets_parameters *param = static_cast<const fill_in_buckets_parameters *>(_param);
    ACTIVATE_TIMER(worker->timer);
    CHILD_TIMER(worker->timer, TEMPLATE_INST_NAME(fill_in_buckets_one_slice, LEVEL));

    where_am_I w;
    WHERE_AM_I_UPDATE(w, psi, & param->si);
    WHERE_AM_I_UPDATE(w, side, param->side);
    WHERE_AM_I_UPDATE(w, i, param->slice->get_index());
    WHERE_AM_I_UPDATE(w, N, 0);

    /* Get an unused bucket array that we can write to */
    bucket_array_t<LEVEL, shorthint_t> &BA = param->ws.reserve_BA<LEVEL, shorthint_t>(param->side);
    /* Fill the buckets */
    if (param->slice->is_general())
      fill_in_buckets_toplevel<LEVEL,fb_general_entry>(BA, param->si, param->slice, w);
    else if (param->slice->get_nr_roots() == 0)
      fill_in_buckets_toplevel<LEVEL,fb_entry_x_roots<0> >(BA, param->si, param->slice, w);
    else if (param->slice->get_nr_roots() == 1)
      fill_in_buckets_toplevel<LEVEL,fb_entry_x_roots<1> >(BA, param->si, param->slice, w);
    else if (param->slice->get_nr_roots() == 2)
      fill_in_buckets_toplevel<LEVEL,fb_entry_x_roots<2> >(BA, param->si, param->slice, w);
    else if (param->slice->get_nr_roots() == 3)
      fill_in_buckets_toplevel<LEVEL,fb_entry_x_roots<3> >(BA, param->si, param->slice, w);
    else if (param->slice->get_nr_roots() == 4)
      fill_in_buckets_toplevel<LEVEL,fb_entry_x_roots<4> >(BA, param->si, param->slice, w);
    else if (param->slice->get_nr_roots() == 5)
      fill_in_buckets_toplevel<LEVEL,fb_entry_x_roots<5> >(BA, param->si, param->slice, w);
    else if (param->slice->get_nr_roots() == 6)
      fill_in_buckets_toplevel<LEVEL,fb_entry_x_roots<6> >(BA, param->si, param->slice, w);
    else if (param->slice->get_nr_roots() == 7)
      fill_in_buckets_toplevel<LEVEL,fb_entry_x_roots<7> >(BA, param->si, param->slice, w);
    else if (param->slice->get_nr_roots() == 8)
      fill_in_buckets_toplevel<LEVEL,fb_entry_x_roots<8> >(BA, param->si, param->slice, w);
    else if (param->slice->get_nr_roots() == 9)
      fill_in_buckets_toplevel<LEVEL,fb_entry_x_roots<9> >(BA, param->si, param->slice, w);
    else if (param->slice->get_nr_roots() == 10)
      fill_in_buckets_toplevel<LEVEL,fb_entry_x_roots<10> >(BA, param->si, param->slice, w);
    else
      ASSERT_ALWAYS(0);
    /* Release bucket array again */
    param->ws.release_BA(param->side, BA);
    delete param;
    return new task_result;
}

template <int LEVEL>
static void
fill_in_buckets_one_side(timetree_t& timer, thread_pool &pool, thread_workspaces &ws, const fb_part *fb, sieve_info const & si, const int side)
{
  CHILD_TIMER(timer, __func__);
    /* Process all slices in this factor base part */
    const fb_slice_interface *slice;
    slice_index_t slices_pushed = 0;
    for (slice_index_t slice_index = fb->get_first_slice_index();
         (slice = fb->get_slice(slice_index)) != NULL;
         slice_index++) {
        fill_in_buckets_parameters *param = new fill_in_buckets_parameters(ws, side, si, slice, NULL, 0);
        pool.add_task(fill_in_buckets_one_slice<LEVEL>, param, 0, 0, (double)slice->get_weight());
        slices_pushed++;
    }
    for (slice_index_t slices_completed = 0; slices_completed < slices_pushed; slices_completed++) {
      task_result *result = pool.get_result();
      delete result;
    }
  pool.accumulate(*timer.current);
}

void fill_in_buckets_both(timetree_t& timer, thread_pool &pool, thread_workspaces &ws, sieve_info const & si)
{
  CHILD_TIMER(timer, __func__);
  plattice_enumerate_t::set_masks(si.logI);
  for (int side = 0; side < 2; ++side) {
    switch (si.toplevel) {
      case 1:
        plattice_enumerate_area<1>::value = plattice_x_t(si.J) << si.logI;
        fill_in_buckets_one_side<1>(timer, pool, ws,
            si.sides[side].fb->get_part(si.toplevel), si, side);
        break;
      case 2:
        plattice_enumerate_area<2>::value = plattice_x_t(si.J) << si.logI;
        fill_in_buckets_one_side<2>(timer, pool, ws,
            si.sides[side].fb->get_part(si.toplevel), si, side);
        break;
      case 3:
        plattice_enumerate_area<3>::value = plattice_x_t(si.J) << si.logI;
        fill_in_buckets_one_side<3>(timer, pool, ws,
            si.sides[side].fb->get_part(si.toplevel), si, side);
        break;
      default:
        ASSERT_ALWAYS(0);
    }
  }
}
/* }}} */


// first_region0_index is a way to remember where we are in the tree.
// The depth-first is a way to process all the the regions of level 0 in
// increasing order of j-value.
// first_region0_index * nb_lines_per_region0 therefore gives the j-line
// where we are. This is what is called N by WHERE_AM_I and friends.
template <int LEVEL>
void
downsort_tree(
    timetree_t& timer,
    uint32_t bucket_index,
    uint32_t first_region0_index,
    thread_workspaces &ws,
    thread_pool &pool,
    sieve_info & si,
    precomp_plattice_t precomp_plattice)
{
  CHILD_TIMER(timer, TEMPLATE_INST_NAME(downsort_tree, LEVEL));
  ASSERT_ALWAYS(LEVEL > 0);

  where_am_I w;
  WHERE_AM_I_UPDATE(w, psi, & si);
  WHERE_AM_I_UPDATE(w, N, first_region0_index);

  double max_full MAYBE_UNUSED = 0.0;

  for (int side = 0; side < 2; ++side) {
    WHERE_AM_I_UPDATE(w, side, side);
    /* FIRST: Downsort what is coming from the level above, for this
     * bucket index */
    // All these BA are global stuff; see reservation_group.
    // We reserve those where we write, and access the ones for
    // reading without reserving. We require that things at level
    // above is finished before entering here.
    bucket_array_t<LEVEL, longhint_t> & BAout =
      ws.reserve_BA<LEVEL, longhint_t>(side);
    BAout.reset_pointers();
    // This is a fake slice_index. For a longhint_t bucket, each update
    // contains its own slice_index, directly used by apply_one_bucket
    // and purge.
    BAout.add_slice_index(0);
    // The data that comes from fill-in bucket at level above:
    {
      const bucket_array_t<LEVEL+1,shorthint_t> * BAin
        = ws.cbegin_BA<LEVEL+1,shorthint_t>(side);
      while (BAin != ws.cend_BA<LEVEL+1,shorthint_t>(side)) {
        downsort<LEVEL+1>(BAout, *BAin, bucket_index, w);
        BAin++;
      }
    }

    const int toplevel = si.toplevel;
    if (LEVEL < toplevel - 1) {
      // What comes from already downsorted data above:
      const bucket_array_t<LEVEL+1,longhint_t> * BAin
        = ws.cbegin_BA<LEVEL+1,longhint_t>(side);
      while (BAin != ws.cend_BA<LEVEL+1,longhint_t>(side)) { 
        downsort<LEVEL+1>(BAout, *BAin, bucket_index, w);
        BAin++;
      }
    }
    ws.release_BA<LEVEL,longhint_t>(side, BAout);

    max_full = std::max(max_full, ws.buckets_max_full<LEVEL, longhint_t>());
    ASSERT_ALWAYS(max_full <= 1.0);

    /* SECOND: fill in buckets at this level, for this region. */
    ws.reset_all_pointers<LEVEL,shorthint_t>(side);
    slice_index_t slices_pushed = 0;
    for (typename std::vector<plattices_vector_t *>::iterator pl_it =
            precomp_plattice[side][LEVEL].begin();
        pl_it != precomp_plattice[side][LEVEL].end();
        pl_it++) {
      fill_in_buckets_parameters *param =
        new fill_in_buckets_parameters(ws, side, si,
            (fb_slice_interface *)NULL, *pl_it, first_region0_index);
      // TODO: shall we give the weight to help scheduling, here?
      pool.add_task(fill_in_buckets_one_slice_internal<LEVEL>, param, 0);
      slices_pushed++;
    }
    for (slice_index_t slices_completed = 0;
        slices_completed < slices_pushed;
        slices_completed++) {
      task_result *result = pool.get_result();
      delete result;
    }

    max_full = std::max(max_full, ws.buckets_max_full<LEVEL,shorthint_t>());
    ASSERT_ALWAYS(max_full <= 1.0);
  }

  /* RECURSE */
  if (LEVEL > 1) {
    for (unsigned int i = 0; i < si.nb_buckets[LEVEL]; ++i) {
      uint64_t BRS[FB_MAX_PARTS] = BUCKET_REGIONS;
      uint32_t N = first_region0_index + i*(BRS[LEVEL]/BRS[1]);
      downsort_tree<LEVEL-1>(timer, i, N, ws, pool, si, precomp_plattice);
    }
  } else {
    /* PROCESS THE REGIONS AT LEVEL 0 */
    for (int i = 0; i < ws.thrs[0].plas->nb_threads; ++i) {
      ws.thrs[i].first_region0_index = first_region0_index;
    }
    ws.thread_do_using_pool(pool, &process_bucket_region);
  }
  pool.accumulate(*timer.current);
}

/* Instances to be compiled */

// A fake level 0, to avoid infinite loop during compilation.
template <>
void downsort_tree<0>(timetree_t&,
        uint32_t bucket_index MAYBE_UNUSED,
  uint32_t first_region0_index MAYBE_UNUSED,
  thread_workspaces &ws MAYBE_UNUSED,
  thread_pool &pool MAYBE_UNUSED,
  sieve_info & si MAYBE_UNUSED,
  precomp_plattice_t precomp_plattice MAYBE_UNUSED)
{
    ASSERT_ALWAYS(0);
}

// other fake instances to please level-2 instanciation.
template <>
bucket_array_t<3, longhint_t>::bucket_array_t()
{
    ASSERT_ALWAYS(0);
}

template <>
bucket_array_t<3, longhint_t>::~bucket_array_t()
{
    ASSERT_ALWAYS(0);
}

template <>
void downsort<3>(bucket_array_t<2, longhint_t>&,
        bucket_array_t<3, longhint_t> const&, unsigned int, where_am_I &)
{
    ASSERT_ALWAYS(0);
}

template <>
reservation_array<bucket_array_t<3, longhint_t> > const&
reservation_group::cget<3, longhint_t>() const
{
    ASSERT_ALWAYS(0);
}

// Now the two exported instances

template 
void downsort_tree<1>(timetree_t&, uint32_t bucket_index, uint32_t first_region0_index,
  thread_workspaces &ws, thread_pool &pool, sieve_info & si,
  precomp_plattice_t precomp_plattice);

template
void downsort_tree<2>(timetree_t&, uint32_t bucket_index, uint32_t first_region0_index,
  thread_workspaces &ws, thread_pool &pool, sieve_info & si,
  precomp_plattice_t precomp_plattice);<|MERGE_RESOLUTION|>--- conflicted
+++ resolved
@@ -258,19 +258,10 @@
       const bool proj = transformed.get_proj(i_root);
       /* If proj and r > 0, then r == 1/p (mod p^2), so all hits would be in
          locations with p | gcd(i,j). */
-          if (it->p == 21179) {
-              printf("coucou\n");
-          }
       if (LIKELY(!proj || r == 0)) {
-<<<<<<< HEAD
         plattice_info_t pli = plattice_info_t(transformed.get_q(), r, proj, si.logI);
-        plattice_enumerate_t ple = plattice_enumerate_t(pli, i_entry, si.logI);
-        // Skip (0,0).
-=======
-        plattice_info_t pli = plattice_info_t(transformed.get_q(), r, proj, si->conf->logI);
-        plattice_enumerate_t ple = plattice_enumerate_t(pli, i_entry, si->conf->logI, si->conf->sublat);
+        plattice_enumerate_t ple = plattice_enumerate_t(pli, i_entry, si.logI, si.conf.sublat);
         // Skip (0,0). FIXME: in sublat mode, this is not wanted.
->>>>>>> da831d18
         ple.next();
         if (plattice_enumerate_finished<LEVEL>(ple.get_x()))
             continue;
@@ -283,7 +274,6 @@
 #else
           const fbprime_t p = 0;
 #endif
-
 
           // Handle the rare special cases
           const uint32_t I = si.I;
@@ -303,10 +293,11 @@
             }
             continue;
           }
+
           /* Now, do the real work: the filling of the buckets */
           // Without sublattices, we test (very basic) coprimality,
           // otherwise not atm. FIXME!
-          if (!si->conf->sublat.m) {
+          if (!si.conf.sublat.m) {
               while (!plattice_enumerate_finished<LEVEL>(ple.get_x())) {
                   if (LIKELY(ple.probably_coprime()))
                       BA.push_update(ple.get_x(), p, hint, slice_index, w);
