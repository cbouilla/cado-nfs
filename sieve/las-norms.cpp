#include "cado.h"
#include <string.h>
#include <limits.h>
#include <cmath>               /* ceil signbit */
#include <pthread.h>
#include <algorithm>
#include <stdarg.h> /* Required so that GMP defines gmp_vfprintf() */
#include <sstream>

#ifdef HAVE_SSE41
#include <smmintrin.h>
#elif defined(HAVE_SSSE3)
#include <tmmintrin.h>
#elif defined(HAVE_SSE3)
#include <pmmintrin.h>
#elif defined(HAVE_SSE2)
#include <emmintrin.h>
#endif

#include "portability.h"

#include "las-config.h"
#include "las-siever-config.hpp"
// #include "las-debug.hpp"
#include "las-norms.hpp"
#include "utils.h"
#include "verbose.h"

using namespace std;

/***********************************************************************/
/* {{{ some utility stuff */
/****************************************************************************
 * Tricky arithmetic functions to compute some values around ~log2.
 * Log2(n) is computed by the mantissa of n with IEEE 754 representation.
 ****************************************************************************/

/* lg2 is an approximation to log2, that is reasonably fast to compute.
 *
 * Let L be the function defined as follows. 
 * Let z = 2^a * (1+x) for a \in Z, and 0<=x<1. Let L(z) = a + x.
 *
 * We have 0 <= log2(z) - L(z) < 0.0861, for any real z > 0.
 *
 * lg2_raw(z) below returns (L(z) + 0x3FF) * 2^20
 *
 * lg2(z,a,s) below returns (lg2_raw(z) - a) * s.
 *
 * In particular, for a = 0x3FF00000 - G*2^20/s, we have:
 *
 *      lg2_raw(z,a,s/2^20) = L(z)*s+G
 *
 * Note that 0 <= log2(z)*s - L(z)*s < 0.0861*s
 * (IOW, the larger the scale, the larger the error we make here).
 */
static inline double lg2_raw (double i) {
    /* This is claimed to take 3 cycles only. I'm yet to be convinced...
    */
#ifdef HAVE_GCC_STYLE_AMD64_INLINE_ASM
    __asm__ __volatile__ (
            "psrlq $0x20,  %0    \n"
            "cvtdq2pd      %0, %0\n" /* Mandatory in packed double even though
                                        it is not packed! */
            : "+&x" (i));            /* Really need + here! i is not modified in C code! */
    return i;
#else
    /* Same function, but in x86 gcc needs to convert the input i from a
     * xmm register to a classical register. No other way than use memory.
     * So this function needs at least 6 to 8 cycles more than the previous,
     * which uses ~3 cycles.

     * NOTE: tg declaration is mandatory: it's the place where gcc uses
     * memory to do the conversion. Without it, a warning appears but the
     * code is wrong!
     *
     * TODO: check that. I think we're playing dirty games here, which
     * will blow up sooner or later.
     */
    void *tg = &i;
    return (double)(*(uint64_t *)tg >> 0x20);
#endif
}

/* This is "morally" 2^x -- except that we need to take into account the
 * fact that lg2 is a bit fuzzy.
 */
static double lg2_reciprocal(double x) {
    int x0 = x;
    return exp2(x0) * (1 + x-x0);
}


static inline double lg2 (double i, double offset, double scale) {
    /* see comment above */
    return (lg2_raw(i) - offset) * scale;
}

/* n0 is expected to be a constant */
static inline void memset_with_writeahead(void *s, int c, size_t n, size_t n0)
{
#ifdef __GNUC__
    if (__builtin_constant_p(n) || !__builtin_constant_p(n0)) {
        memset(s, c, n);
        return;
    }
#endif
    if (n <= n0)
        memset(s, c, n0);
    else
        memset(s, c, n);
}


/*}}}*/
/* {{{ some utility stuff which I believe is now covered by double_poly, in
 * fact. Should check that.  */

/* This computes u = scale^deg(f) * f(x/scale)
 * not the same as double_poly_scale, deleted in commit
 * c480fe82174a9de96e1cd35b2317fdf0de3678ab
 *
 * Note that this is a local function only, let's keep it here...
 */
static inline void
double_poly_reverse_scale(double_poly_ptr u, double_poly_srcptr f, const double scale)
{
    double_poly_realloc(u, f->deg + 1);
    if (f->deg < 0) {
        double_poly_set_zero(u);
        return;
    }
    int d = f->deg;
    u->coeff[d] = f->coeff[d];
    for(double h = scale ; d-- ; h *= scale) u->coeff[d] = f->coeff[d] * h;
    double_poly_cleandeg(u, f->deg);
}
/* }}} */


/***********************************************************************/
/* {{{ max absolute norms for a homogeneous polynomial along a line.
 *
 * TODO: We need to do this over a circle as well, because that should be
 * the proper way to do the sieve_info_update_norm_data_Jmax function.
 * Presumably it would suffice to parameterize this by tan(t/2), so that
 * we are led to this function again.
 */
/* {{{ get_maxnorm_aux (for x in (0,s)) */
/* return max |g(x)| for x in (0, s) where s can be negative,
   and g(x) = g[d]*x^d + ... + g[1]*x + g[0] */
static double get_maxnorm_aux (double_poly_srcptr poly, double s)
{
  double_poly derivative;
  const int d = poly->deg;

  ASSERT_ALWAYS(d >= 0);

  if (d == 0)
    return fabs (poly->coeff[0]);

  double *roots = (double*) malloc (poly->deg * sizeof (double));
  FATAL_ERROR_CHECK(roots == NULL, "malloc failed");

  /* Compute the derivative of polynomial */
  double_poly_init (derivative, d - 1);
  double_poly_derivative (derivative, poly);

  /* Look for extrema of the polynomial, i.e., for roots of the derivative */
  const unsigned int nr_roots = double_poly_compute_roots(roots, derivative, s);

  /* now abscissae of all extrema of poly are 0, roots[0], ...,
     roots[nr_roots-1], s */
  double gmax = fabs (poly->coeff[0]);
  for (unsigned int k = 0; k <= nr_roots; k++)
    {
      double x = (k < nr_roots) ? roots[k] : s;
      double va = fabs (double_poly_eval (poly, x));
      if (va > gmax)
        gmax = va;
    }
  free (roots);
  double_poly_clear(derivative);
  return gmax;
}
/* }}} */

/* {{{ get_maxnorm_aux_pm (for x in (-s,s)) */
/* Like get_maxnorm_aux(), but for interval [-s, s] */
static double
get_maxnorm_aux_pm (double_poly_srcptr poly, double s)
{
  double norm1 = get_maxnorm_aux(poly, s);
  double norm2 = get_maxnorm_aux(poly, -s);
  return (norm2 > norm1) ? norm2 : norm1;
}
/* }}} */

/* {{{ get_maxnorm_rectangular */
/* returns the maximal value of |F(x,y)| for -X <= x <= X, 0 <= y <= Y,
 * where F(x,y) is a homogeneous polynomial of degree d.
 * Let F(x,y) = f(x/y)*y^d, and F(x,y) = rev(F)(y,x).
 * Since F is homogeneous, we know M = max |F(x,y)| is attained on the border
 * of the rectangle, i.e.:
 * (a) either on F(X,y) for -Y <= y <= Y (right-hand-side border, and the
 *     mirrored image of the left-hand-side border); We want the maximum of
 *     rev(F)(y,X) = rev(f)(y/X) * X^d for -Y <= j <= Y;
 *     this is rev(f)(t) * X^d for -Y/X <= t <= Y/X.
 * (b) either on F(x,Y) for -X <= x <= X (top border)
 *     = f(x/Y) * Y^d; this is f(t) * Y^d for -X/Y <= t <= X/J.
 * (d) or on F(x,0) for -X <= x <= X (lower border, on the abscissa), but this
 *     maximum is f[d]*X^d, and is attained in (a).
 */
double
get_maxnorm_rectangular (double_poly_srcptr src_poly, const double X,
			 const double Y)
{
  const unsigned int d = src_poly->deg;
  double norm, max_norm;

  /* Make copy of polynomial as we need to revert the coefficients */
  double_poly poly;
  double_poly_init (poly, d);
  double_poly_set (poly, src_poly);

  /* (b) determine the maximum of |f(x)| * Y^d for -X/Y <= x <= X/Y */
  max_norm = get_maxnorm_aux_pm (poly, X/Y) * pow(Y, (double)d);

  /* (a) determine the maximum of |g(y)| for -1 <= y <= 1, with g(y) = F(s,y) */
  double_poly_revert(poly, poly);
  norm = get_maxnorm_aux_pm (poly, Y/X) * pow(X, (double)d);
  if (norm > max_norm)
    max_norm = norm;

  double_poly_clear(poly);

  return max_norm;
}
/* }}} */
/* }}} */

/***********************************************************************/

/*
 * These are two initializations of the algebraic and rational norms.
 * These 2 initializations compute F(i, const j)=f(i) for each line.
 * f(i)=log2(abs(sum[k=0...d] Ak i^k)+1.)*scale+GUARD = [GUARD...254],
 * where Ak are the coefficients of the polynomial.
 *
 * The classical initialization is slow; the only optimization is done
 * by the fast computation of the log2. The associated error guarantees
 * the precision of the results +/- 1.
 *
 * The "smart" version is faster (more than 10* for the rational side,
 * almost 100* for the algebraic side).
 *
 * Both versions are implemented further down in this file.
 */

/* {{{ On the ::fill function in lognorm_base derived classes. */
/* This function is used to initialize lognorms (=log2(F(i,j)*scale+GUARD)
   for the bucket_region S[] number J.
   It's a wrapper; except for trivial degree = 0, it extracts the interesting
   parameters of the complex structure si and calls the right function.

   - For degree 0, S[] is initialized by a memset: always exact.
   - A special ultra fast init function is used for degree = 1; it could be
     considered as exact (the maximal error is always -/+ 1 on S[]).
   - For smart = 0 and others degrees, the exact values F(i,j) are
     computed with a fast log2. The maximal error is always -/+ 1 on S[].
     It's obviously slow.

   - For smart != 0 and others degrees, cf las-config.h for the smart init algo.
     It's ~10 times faster than the exact init.

   This smart algo needs :
   -> The roots of d^2(F(i,1)/d(i)^2 must be in sis.roots;
   -> sis.roots.size() is the number of roots + 1;
   -> si.roots[sis.nroots - 1] must be = 0.0 : it's a "pseudo" root
      in order to correct the neigborhood of F(0, const j).
   Of course, if sis.nroots = 0, no correction is done.
*/

/* }}} */

lognorm_base::lognorm_base(siever_config const & sc, cado_poly_srcptr cpoly, int side, qlattice_basis const & Q, int J)
    : logI(sc.logI_adjusted), J(J)
    /*{{{*/
{
    int64_t H[4] = { Q.a0, Q.b0, Q.a1, Q.b1 };

    /* Update floating point version of polynomial. They will be used in
     * get_maxnorm_rectangular(). */

    mpz_poly_homography (fij, cpoly->pols[side], H);
    if (sc.side == side) {
        ASSERT_ALWAYS(mpz_poly_divisible_mpz(fij, Q.q));
        mpz_poly_divexact_mpz(fij, fij, Q.q);
    }
    double_poly_set_mpz_poly(fijd, fij);
    // Take sublat into account: multiply all coefs by m^deg.
    // We do it only for the floating point version, that is used to
    // compute a bound on the norms, and in the norm_init phase.
    if (sc.sublat.m > 0)
        double_poly_mul_double(fijd, fijd, pow(sc.sublat.m, fijd->deg));

    int I = 1 << logI;

    maxlog2 = log2(get_maxnorm_rectangular (fijd, (double)(I/2), (double)J));

    /* we know that |F(a,b)| < 2^(maxlog2) or |F(a,b)/q| < 2^(maxlog2)
       depending on the special-q side. */
    /* we used to increase artificially maxlog2, purportedly "to allow larger values of J". I don't see why it's useful. */
    // maxlog2 += 2.0;

    /* we want to map 0 <= x < maxlog2 to GUARD <= y < UCHAR_MAX,
       thus y = GUARD + x * (UCHAR_MAX-GUARD)/maxlog2. */
    scale = (UCHAR_MAX - GUARD) / maxlog2;

    /* We require that scale is of the form (int) * 0.025, so that only a small
       number of different factor base slicings can occur. */
    /* Note: if we replace 1/40 by a power-of-two fraction of unity, that
     * could enable some tricks with norms initialization */
    scale = (int)(scale * 40) * 0.025;

    verbose_output_start_batch();
    verbose_output_print (0, 1,
            "# Side %d: log2(maxnorm)=%1.2f scale=%1.2f, logbase=%1.6f",
            side, maxlog2, scale, exp2 (1. / scale));

    /* we want to select relations with a cofactor of less than r bits */
    double max_lambda = (maxlog2 - GUARD / scale) / sc.sides[side].lpb;
    double lambda = sc.sides[side].lambda;
    double r = maxlog2 - GUARD / scale;

    r = std::min(r, lambda ? lambda * sc.sides[side].lpb : sc.sides[side].mfb);

    bound = (unsigned char) (r * scale + GUARD);

    verbose_output_print (0, 1, " bound=%u\n", bound);
    if (lambda > max_lambda)
        verbose_output_print (0, 1, "# Warning, lambda>%.1f on side %d does "
                "not make sense (capped to limit)\n", max_lambda, side);

    verbose_output_end_batch();
}/*}}}*/

void lognorm_base::norm(mpz_ptr x, int i, unsigned int j) const {
    mpz_poly_homogeneous_eval_siui(x, fij, i, j);
}
unsigned char lognorm_base::lognorm(int i, unsigned int j) const {
    cxx_mpz x;
    norm(x, i, j);
    return log2(mpz_get_d(x)) * scale + GUARD;
}

    /* common definitions -- for the moment it's a macro, eventually I
     * expect it's gonna be something else, probably simply replicated
     * code, who knows... */
#define LOGNORM_FILL_COMMON_DEFS()				         \
    unsigned int log_lines_per_region = MAX(0, LOG_BUCKET_REGION - logI);\
    unsigned int log_regions_per_line = MAX(0, logI - LOG_BUCKET_REGION);\
    unsigned int regions_per_line = 1 << log_regions_per_line;           \
    unsigned int region_rank_in_line = N & (regions_per_line - 1);       \
    unsigned int j0 = (N >> log_regions_per_line) << log_lines_per_region;    \
    unsigned int j1 = j0 + (1 << log_lines_per_region);                  \
    int I = 1 << logI;						         \
    int i0 = (region_rank_in_line << LOG_BUCKET_REGION) - I/2;           \
    int i1 = i0 + (1 << MIN(LOG_BUCKET_REGION, logI));                   \
    do {} while (0)

#define LOGNORM_COMMON_HANDLE_ORIGIN() do {				\
    bool has_haxis = !j0;                                               \
    bool has_vaxis = region_rank_in_line == ((regions_per_line-1)/2);   \
    bool has_origin = has_haxis && has_vaxis;                           \
    if (UNLIKELY(has_origin)) {						\
	/* compute only the norm for i = 1. Everybody else is 255. */	\
        memset(S, 255, i1-i0);						\
        if (has_origin) {						\
            double norm = (log2(fabs(fijd->coeff[fijd->deg]))) * scale;	\
            S[1 - i0] = GUARD + (unsigned char) (norm);			\
        }								\
        /* And now make sure we start at the next line */		\
        S+=I;								\
	j0++;								\
    }									\
} while (0)

/***********************************************************************/

/* {{{ reference slow code for computing lognorms */
lognorm_reference::lognorm_reference(siever_config const & sc, cado_poly_srcptr cpoly, int side, qlattice_basis const & Q, int J) : lognorm_base(sc, cpoly, side, Q, J)/*{{{*/
{
    /* Knowing the norm on the rational side is bounded by 2^(2^k), compute
     * lognorms approximations for k bits of exponent + NORM_BITS-k bits
     * of mantissa.
     * Do the same for the algebraic side (with the corresponding bound for
     * the norms.
     */
    int k = (int) ceil (log2 (maxlog2));
    int K = 1 << k;
    ASSERT_ALWAYS(NORM_BITS >= k);
    int l = NORM_BITS - k;
    int L = 1 << l;

    /* extract k bits from the exponent, and l bits from the mantissa */
    double h = 1.0 / (double) L;
    double e,m;
    int i,j;
    for (e = 1.0, i = 0; i < K; i++, e *= 2.0)
    {
        /* e = 2^i for 0 <= i < 2^k */
        for (m = 1.0, j = 0; j < L; j++, m += h)
        {
            /* m = 1 + j/2^l for 0 <= j < 2^l */
            double norm = m * e;
            /* Warning: since sdata->maxlog2 does not usually correspond to
               a power a two, and we consider full binades here, we have to
               take care that values > sdata->maxlog2 do not wrap around to 0 */
            norm = log2 (norm);
            if (norm >= maxlog2)
                lognorm_table[(i << l) + j] = 255;
            else
            {
                norm = norm * scale;
                lognorm_table[(i << l) + j] = GUARD + (unsigned char) norm;
            }
        }
    }
}/*}}}*/
/* {{{ void lognorm_fill_rat_reference */
/* Initialize lognorms on the rational side for the bucket_region
 * number N.
 *
 * This is adapted from the reference version which was slaughtered in
 * commit 80df430a. It is slow, but at least readable.
 *
 * nothing clever, wrt discarding (a,b) pairs that are
 * not coprime, except for the line j=0.
 */
void lognorm_fill_rat_reference(
        unsigned char *S,
        uint32_t N,
        int logI,
        double scale,
        cxx_double_poly const & fijd,
        double maxlog2,
        const unsigned char * L) /* L = lognorm_table */
{
    LOGNORM_FILL_COMMON_DEFS();
    LOGNORM_COMMON_HANDLE_ORIGIN();

    double u0 = fijd->coeff[0];
    double u1 = fijd->coeff[1];

    int l = NORM_BITS - (int) ceil(log2(maxlog2));

    for(unsigned int j = j0 ; j < j1 ; j++) {
	double z = u0 * j + u1 * i0;
	for (int i = i0; i < i1; i++) {
            uint64_t y;
#if defined(HAVE_SSE2) && defined(HAVE_GCC_STYLE_AMD64_INLINE_ASM)
            /* This does: y = *(uint64_t*)&z */
            asm("":"=x"(y):"0"(z));
#else
            union { uint64_t y; double z; } foo;
            foo.z=z;
            y=foo.y;
#endif
            /* we first get rid of the sign bit, then unshift the
             * exponent.  */
            y = ((y<<1) - (UINT64_C(0x3FF)<<53)) >> (53-l);
            unsigned char n = L[y];
	    ASSERT(n > 0);
	    *S++ = n;
	    z += u1;
	}
    }
}
/* }}} */
/* {{{ void lognorm_fill_alg_reference */
/* Exact initialisation of F(i,j) with degre >= 2 (not mandatory). Slow.
   Internal function, only with simple types, for unit/integration testing. */
void lognorm_fill_alg_reference (unsigned char *S, uint32_t N, int logI, double scale, cxx_double_poly const & fijd)
{
    LOGNORM_FILL_COMMON_DEFS();
    LOGNORM_COMMON_HANDLE_ORIGIN();

    double modscale = scale/0x100000;
    const double offset = 0x3FF00000 - GUARD / modscale;

    cxx_double_poly u;
    for (unsigned int j = j0 ; j < j1 ; j++) {
        double_poly_reverse_scale(u, fijd, j);
        for(int i = i0; i < i0 + I; i++) {
            *S++ = lg2(fabs(double_poly_eval (u, i)), offset, modscale);
        }
    }
}
/* }}} */
void lognorm_reference::fill(unsigned char * S, int N) const/*{{{*/
{
    if (fijd->deg == 1)
        lognorm_fill_rat_reference(S, N, logI, scale, fijd, maxlog2, lognorm_table);
    else
        lognorm_fill_alg_reference(S, N, logI, scale, fijd);
}
/*}}}*/
/* }}} */

/***********************************************************************/

/* {{{ faster code */
lognorm_smart::lognorm_smart(siever_config const & sc, cado_poly_srcptr cpoly, int side, qlattice_basis const & Q, int J) : lognorm_base(sc, cpoly, side, Q, J)/*{{{*/
{
    /* See init_degree_one_norms_bucket_region_smart for the explanation of
     * this table */
    for (int i = 0; i < 257 ; i++)
        cexp2[i] = lg2_reciprocal((i-GUARD)/scale);

    if (fijd->deg > 1) {
        piecewise_linear_approximator A(fijd, log(2)/scale);
        int I = 1 << sc.logI_adjusted;
        G = A.logapprox(-(I/2), I/2);
    }
}/*}}}*/

/* {{{ void lognorm_fill_rat_smart. */
/* Initialize lognorms of the bucket region S[] number N, for F(i,j) with
 * degree = 1.
 */
void lognorm_fill_rat_smart_inner (unsigned char *S, int i0, int i1, unsigned int j0, unsigned int j1, double scale, cxx_double_poly const & fijd, const double *cexp2)
{
    double u0 = fijd->coeff[0];
    double u1 = fijd->coeff[1];

    ASSERT_ALWAYS(u1 != 0.);

    using std::signbit;
    double u1_abs = fabs(u1);
    double inv_u1_abs = 1/u1_abs;

    double modscale = scale / 0x100000;
    double offset = 0x3FF00000 - GUARD / modscale;
    /* The lg2 function wants  a positive value.
     * Here, in the classical rational initialization, the degree of the
     * used polynomial F(i,j) is hardcoded to 1. So, it's possible to have
     * F(i,j) = 0, even if i, j and the coefficients of F(i,j) are integers
     * and != 0.  So, I add 1.0 on all G values.  It's not useful to do a
     * fabs(G) here because the code uses always COMPUTE_Y(G) with G >= 0.
     */
#define COMPUTE_Y(G) lg2 ((G) + 1., offset, modscale)

    for (unsigned int j = j0; j < j1; j++) {
	int i = i0;
	double g = fabs(u0 * j + u1 * i0);
	uint8_t y;
	double root = -u0 * j / u1;

	bool root_ahead = false;

	/*
	 * Caveat: the sign of g is not significant when g is almost zero
	 * -- then we'd like to use the sign of u1 as indicating the sign
	 *  (after all, g+u1 is the value for the next i).
	 *
	 * To check for "g is almost zero", see bug #16388 and commit
	 * 5f682c6. We use this test, which is admittedly a bit surprising.
	 */
	if (LIKELY(g * (1ULL << 51) >= fabs(u0 * j))) {
	    y = COMPUTE_Y(g);
	    root_ahead = root >= i0;
	} else {
	    y = GUARD;
	}

	if (root_ahead) {
            /* One of two possible cases here:
             * g > 0, real root ahead, so decreasing logs, and u1 < 0
             * g < 0, real root ahead, so decreasing logs, and u1 > 0
             */

	    /* Handle sequence of decreasing logs, compute stop points
	     * using incremental updates on the ix values */
            /* Each time we've rounded (down) the log value, since we
             * assume that logs are decreasing, we expect that the exact
             * spot where the log actually takes the very rounded value
             * we've computed is some steps away. Compute that, and
             * advance there.
             *
             * To do that, cexp2[y] incorporates a reciprocal to lg2abs.
             */
            for (; i < i1; y--) {
                double ix = root - cexp2[y] * inv_u1_abs;
                /* conversion rounding is towards zero, while we want it
                 * to be towards +infinity. */
                ix += (ix >= 0);
		if (UNLIKELY(ix >= i1))
		    ix = i1;
		size_t di = (int) ix - i;	/* The cast matters ! */
		i = ix;
		if (!di)
                    break;
		memset_with_writeahead(S, y, di, MEMSET_MIN);
		S += di;
	    }
	    if (i >= i1)
		continue;

	    /* Now compute until y really changes signs. We don't expect
	     * that this will be needed more than very few times.  */
	    g = u0 * j + u1 * i;
            for( ; i < i1 && signbit(g) != signbit(u1) ; i++, g+=u1)
                *S++ = COMPUTE_Y(fabs(g));
	    if (i >= i1)
		continue;

	    /* change sign */
	    g = fabs(g);
	    y = COMPUTE_Y(g);
	}

        /* Invariant: g = fabs(u0 * j + u1 * i), and y = COMPUTE_Y(g) */

	/* One of two possible cases here:
	 * g < 0, real root behind, so increasing logs, and u1 < 0
	 * g > 0, real root behind, so increasing logs, and u1 > 0
         */

        /* If we are in the steep region where the log increases very
         * fast, we can't go for the general loop just now. We have to
         * advance a bit, at least until the wild jumps have calmed down
         * a bit.
         */
        for (; i < i1;) {
            *S++ = y;
            i++;
            g += u1_abs;
            uint8_t oy = y;
            y = COMPUTE_Y(g);
            if (y == oy)
                break;
        }
        if (i >= i1)
            continue;

        /* Now that logs are increasing, we want ix to be the position
         * where the logs reaches the value y+1, of course.
         */
	for (; i < i1; y++) {
	    double ix = root + cexp2[(unsigned int) y + 1] * inv_u1_abs;
            /* conversion rounding is towards zero, while we want it
             * to be towards +infinity. */
            ix += (ix >= 0);
            ASSERT((int) ix >= i);
	    if (UNLIKELY(ix >= i1))
		ix = i1;
	    size_t di = (int) ix - i;	/* The cast matters ! */
	    i = ix;
	    memset_with_writeahead(S, y, di, MEMSET_MIN);
	    S += di;
	}
    }
#undef COMPUTE_Y
}

void lognorm_fill_rat_smart (unsigned char *S, uint32_t N, int logI, double scale, cxx_double_poly const & fijd, const double *cexp2)
{
    LOGNORM_FILL_COMMON_DEFS();
    LOGNORM_COMMON_HANDLE_ORIGIN();
    lognorm_fill_rat_smart_inner(S, i0, i1, j0, j1, scale, fijd, cexp2);
}
/* }}} */

void lognorm_fill_alg_smart (unsigned char *S, uint32_t N, int logI, double scale, cxx_double_poly const & fijd, piecewise_linear_function const & G, const double *cexp2) /* {{{ */
{
    LOGNORM_FILL_COMMON_DEFS();
    LOGNORM_COMMON_HANDLE_ORIGIN();
    for(unsigned int j = j0 ; j < j1 ; j++) {
        /* G approximates F(x,1).
         *
         * We have F(i,j) = j^deg(F) * F(i/j,1), so that given a set of linear
         * functions {g} which match F(x,1) on the intervals {[r0,r1[},
         * selecting those which intersect [-I/j, I/j[. We want to
         * evaluate the functions g(x/j)*j^d on the intervals [j*r0,j*r1[.
         *
         * Note that when g=u+vx,
         *      g(x/j)*j^d = u*j^d+v*j^(d-1)x
         *                 = u*j^(d-1) * j + v*j^(d-1) * x
         */
        auto it = G.endpoints.begin();
        double r0 = *it++;
        cxx_double_poly uv_pol(1);
        uv_pol->deg = 1;
        // int i = i0;
        double mj1 = j;
        ASSERT(fijd->deg > 1);
        for(int d = fijd->deg ; --d > 1 ; mj1 *= j);
        for(std::pair<double, double> uv : G.equations) {
            double r1 = *it++;
            int Gi0 = j*r0 + (j*r0 >= 0);
            int Gi1 = j*r1 + (j*r1 >= 0);
            Gi0 = std::max(Gi0, i0);
            Gi1 = std::min(Gi1, i1);
            // ASSERT(Gi0 >= i);
            if (Gi1 > Gi0) {
                // ASSERT(Gi0 == i);
                uv_pol->coeff[0] = uv.first * mj1;
                uv_pol->coeff[1] = uv.second * mj1;
                lognorm_fill_rat_smart_inner(S, Gi0, Gi1, j, j+1, scale, uv_pol, cexp2);
                S += Gi1 - Gi0;
                // i = Gi1;
            }
            r0 = r1;
        }
    }
}
/* }}} */

void lognorm_smart::fill(unsigned char * S, int N) const/*{{{*/
{
    if (fijd->deg == 1)
        lognorm_fill_rat_smart(S, N, logI, scale, fijd, cexp2);
    else
        lognorm_fill_alg_smart(S, N, logI, scale, fijd, G, cexp2);
}
/*}}}*/

/* }}} */


/* TODO: some of the sieve_range_adjust stuff can quite probably be
 * refactored on top of lognorm_base */

/* returns the maximal value of |F(X*cos(t),Y*sin(t))|,
   where F(x,y) is a homogeneous polynomial of degree d, 0 <= t <= pi.
   Let cos(t) = u/sqrt(1+u^2) and sin(t) = 1/sqrt(1+u^2) for -Inf < u < Inf,
   we have F^2(X*cos(t),Y*sin(t)) = F^2(X*u,Y)/(1+u^2)^d where d = deg(F),
   thus its derivative with respect to u is (up to a factor):
   X * f'(u*X/Y) * (1+u^2) - d * Y * u * f(u*X/Y).
*/
double
get_maxnorm_circular (double_poly_srcptr src_poly, const double X,
		      const double Y)
{
  const unsigned int d = src_poly->deg;
  double_poly poly;
  double *roots, x, y, v, max_norm, t;
  unsigned int nr, i;

  double_poly_init (poly, d + 1);

  /* first compute X * f'(u*X/Y) * (1+u^2) */
  poly->coeff[0] = 0.0;
  poly->coeff[1] = 0.0;
  for (i = 1; i <= d; i++)
    {
      t = pow (X / Y, (double) i - 1.0);
      /* the following will set coefficients of degree 2, 3, ..., d+1 */
      poly->coeff[i + 1] = X * (double) i * src_poly->coeff[i] * t;
      /* the following will add to coefficients of degree 0, 1, ..., d-1 */
      poly->coeff[i - 1] += X * (double) i * src_poly->coeff[i] * t;
    }

  /* now subtract d * Y * u * f(u*X/Y) */
  for (i = 0; i <= d; i++)
    {
      t = src_poly->coeff[i] * pow (X / Y, (double) i);
      poly->coeff[i + 1] -= (double) d * Y * t;
    }
  double_poly_cleandeg(poly, d + 1);

  roots = (double*) malloc ((d + 2) * sizeof (double));
  nr = double_poly_compute_all_roots (roots, poly);

  /* evaluate at y=0 */
  max_norm = fabs (src_poly->coeff[d] * pow (X, (double) d));
  for (i = 0; i < nr; i++)
    {
      double u = roots[i];
      x = X * u / sqrt (1.0 + u * u);
      y = Y / sqrt (1.0 + u * u);
      v = double_poly_eval (src_poly, x / y) * pow (y, (double) d);
      v = fabs (v);
      if (v > max_norm)
	max_norm = v;
    }

  free (roots);
  double_poly_clear(poly);

  return max_norm;
}

/* {{{ various strategies to adjust the sieve area */

void sieve_range_adjust::prepare_fijd()/*{{{*/
{
    int64_t H[4] = { Q.a0, Q.b0, Q.a1, Q.b1 };
    /* We need to get the floating point polynomials. Yes, it will be
     * done several times in the computation, but that's a trivial
     * computation anyway.
     */
    for (int side = 0; side < 2; side++) {
        cxx_mpz_poly fz;
        mpz_poly_homography (fz, cpoly->pols[side], H);
        if (doing.side == side) {
            ASSERT_ALWAYS(mpz_poly_divisible_mpz(fz, doing.p));
            mpz_poly_divexact_mpz(fz, fz, doing.p);
        }
        double_poly_set_mpz_poly(fijd[side], fz);
    }
}/*}}}*/

/* sieve_range_adjust::sieve_info_update_norm_data_Jmax {{{
 *
 * choose the largest possible J by simply bounding the Fij and Gij
 * polynomials
 * 
 * The image in the a,b-plane of the sieve region might be slanted at an
 * angle against the abscissa, thus even though it has the correct
 * skewness, it might include larger a,b-coordinates than a non-slanted
 * image would.
 * 
 * We compute the maximum norm that would occur if we had a perfect
 * lattice basis in the sense that its image forms a rectangle -A/2 <= a <
 * A/2, 0 <= b < B, with A/2/B = skew, and A*B = I*J*q (assuming J=I/2
 * here).  Thus we have B = A/2/skew, A*A/2/skew = I*I/2*q, A =
 * I*sqrt(q*skew).  The optimal maximum norm is then the maximum of
 * |F(a,b)| in this rectangle, divided by q on the special-q side.
 * 
 * Then we reduce J so that the maximum norm in the image of the actual
 * sieve region is no larger than this optimal maximum, times some
 * constant fudge factor.
 */
int
sieve_range_adjust::sieve_info_update_norm_data_Jmax (bool keep_logI)
{
  // The following parameter controls the scaling on the norm.
  // Relevant values are between 1.0 and 3.0. A higher value means we
  // select higher values of J, and therefore we find more relations, but
  // this increases the time per relation.
  // The value 2.0 seems to be a good compromise. Setting 1.5 reduces the
  // time per relation and number of relations by about 1.5% on a typical
  // RSA704 benchmark.
  const double fudge_factor = 2.0;
  if (!keep_logI)
      logI = (logA+1)/2;
  const double I = (double) (1 << logI);
  const double q = mpz_get_d(doing.p);
  const double skew = cpoly->skew;
  const double A = (1 << logI)*sqrt(q*skew);
  const double B = (1 << (logA - logI))*sqrt(q/skew);
  double Jmax = (1 << (logA - logI));

  prepare_fijd();

  for (int side = 0; side < 2; side++)
    {
      /* Compute the best possible maximum norm, i.e., assuming a nice
         circular sieve region in the a,b-plane */
      double_poly dpoly;
      double_poly_init (dpoly, cpoly->pols[side]->deg);
      double_poly_set_mpz_poly (dpoly, cpoly->pols[side]);
      if (conf.sublat.m > 0)
          double_poly_mul_double(dpoly, dpoly, pow(conf.sublat.m, cpoly->pols[side]->deg));
      double maxnorm = get_maxnorm_circular (dpoly, fudge_factor*A/2.,
              fudge_factor*B);
      double_poly_clear (dpoly);
      if (side == doing.side)
        maxnorm /= q;

      /* in the (i,j)-plane, the sieving region is rectangular */
      double v = get_maxnorm_rectangular (fijd[side], I/2, Jmax);

      if (v > maxnorm)
      { /* use dichotomy to determine largest Jmax */
          double a, b, c;
          a = 0.0;
          b = Jmax;
          while (trunc (a) != trunc (b))
          {
              c = (a + b) * 0.5;
              v = get_maxnorm_rectangular (fijd[side], I/2, c);
              if (v < maxnorm)
                  a = c;
              else
                  b = c;
          }
          Jmax = trunc (a) + 1; /* +1 since we don't sieve for j = Jmax */
      }
    }

  J = (unsigned int) Jmax;

  return adapt_threads(__func__);
}//}}}

/* {{{ a few helpers (otherwise I'll menage to get things wrong
 * eventually)
 */
sieve_range_adjust::vec<double> operator*(sieve_range_adjust::vec<double> const& a, sieve_range_adjust::mat<int> const& m) {
    return sieve_range_adjust::vec<double>(a[0]*m(0,0)+a[1]*m(1,0),a[0]*m(0,1)+a[1]*m(1,1));
}

qlattice_basis operator*(sieve_range_adjust::mat<int> const& m, qlattice_basis const& Q) {
    qlattice_basis R;
    R.a0 = m(0,0) * Q.a0 + m(0,1) * Q.a1;
    R.a1 = m(1,0) * Q.a0 + m(1,1) * Q.a1;
    R.b0 = m(0,0) * Q.b0 + m(0,1) * Q.b1;
    R.b1 = m(1,0) * Q.b0 + m(1,1) * Q.b1;
    return R;
}
//}}}

/* estimate_yield_in_sieve_area {{{ 
 *
 * Approximate the integral of
 * dickman_rho(log2(F(x,y))/lpb)*dickman_rho(log2(G(x,y))/lpb), which
 * supposedly gives an idea of the expected yield over this sieve area
 *
 * The integral is taken over a range of size 2^A by integrating over
 * 2^(2N-1) points.
 *
 * The range is taken as one half of the 0-centered range whose width and
 * height are 2^(ceil(A/2)-squeeze)) times 2^(floor(A/2)+squeeze+1) --
 * this larger range as size 2^(A+1).
 * 
 * Integration points are chosen as centers of *rectangles* (not
 * squares) which are proportional to the sieve area.
 *
 * The shuffle[] argument can be used to specify an alternate basis
 */
double sieve_range_adjust::estimate_yield_in_sieve_area(mat<int> const& shuffle, int squeeze, int N)
{
    int lpbs[2] = { conf.sides[0].lpb, conf.sides[1].lpb };
    int nx = 1 << (N - squeeze);
    int ny = 1 << (N + squeeze);

    /* We'll integrate over [-X/2,X/2] times [0,Y/2], which has to have
     * size 2^A */
    double X = 1UL << ((logA-logA/2) - squeeze);
    double Y = 1UL << (logA/2     + squeeze + 1);
    /* In other words, X is I, and Jmax is Y/2. We can see that X*Y/2 =
     * 2^A as desired */

    /* Beware, we're really using (nx+1)*(ny/2+1) points, but weighted. */

    double weightsum = 0;

    double sum = 0;
    for(int i = -nx/2 ; i <= nx/2 ; i++) {
        double x = X/nx * i;
        /* We're doing half of the computation on the y axis, since
         * it's symmetric anyway */
        for(int j = 0 ; j <= ny/2 ; j++) {
            double y = Y/ny * j;
            vec<double> xys = vec<double>(x,y) * shuffle;

            double weight = 1;
            if (i == -nx/2 || i == nx/2) weight /= 2;
            if (j == 0 || j == ny/2) weight /= 2;
            verbose_output_print(0, 4, "# %d %d (%.2f) %.1f %.1f", i, j, weight, xys[0], xys[1]);

            double prod = 1;
            for(int side = 0 ; side < 2 ; side++) {
                double z = double_poly_eval_homogeneous(fijd[side], xys[0], xys[1]);
                double a = log2(fabs(z));
                double d = dickman_rho(a/lpbs[side]);
                verbose_output_print(0, 4, " %d %e %e", side, z, d);
                prod *= d;
            }
            verbose_output_print(0, 4, " %e\n", prod);

            weightsum += weight;
            sum += weight*prod;
        }
    }
    sum /= weightsum;
    sum *= 1UL << logA;
    return sum;
}//}}}

int sieve_range_adjust::adjust_with_estimated_yield()/*{{{*/
{
    {
        std::ostringstream os;
        for(int side = 0 ; side < 2 ; side++) {
            cxx_mpz_poly f;
            mpz_poly_set(f,cpoly->pols[side]);
            os << "# f"<<side<<"="<<f.print_poly("x")<<"\n";
            if (side == doing.side)
                os << "# q"<<side<<"="<<doing.p<<"\n";
        }
        os << "# skew="<<cpoly->skew<<"\n";
        verbose_output_print(0, 2, "%s",os.str().c_str());
    }
    {
        std::ostringstream os;
        os << "# Initial q-lattice: a0="<<Q.a0<<"; b0="<<Q.b0<<"; a1="<<Q.a1<<"; b1="<<Q.b1<<";\n";
        verbose_output_print(0, 1, "%s",os.str().c_str());
    }
    prepare_fijd(); // side-effect of the above

    /* List a few candidate matrices which can be used for distorting the
     * sieving range.
     *
     * Because we are including the "swapped" matrices here, we will not
     * investigate negative values of the squeeze parameter.
     *
     * It is important, though, that matrices come here in swapped pairs,
     * since we use that to avoid part of the computation (for squeeze==0,
     * the range is square when A is even, so swapping makes no sense).
     */
    mat<int> shuffle_matrices[] = {
        mat<int>( 1, 0, 0, 1 ),
        mat<int>( 0, 1, 1, 0 ),

        mat<int>( 1, 1, 1, 0 ),
        mat<int>( 1, 0, 1, 1 ),

        mat<int>( 1, 1, 0, -1 ),
        mat<int>( 0, -1, 1, 1 ),

        mat<int>( 1, -1, 0, 1 ),
        mat<int>( 0, 1, 1, -1 ),

        mat<int>( 1, -1, 1, 0 ),
        mat<int>( 1, 0, 1, -1 ),

        /* We're also adding matrices with twos, although we're not really
         * convinced it's worth it. It depends on the polynomial, anyway.
         *
         * On the hsnfs dlp-1024, only 15% of the special-q's among a test
         * of 1000 find a better estimated yield with the matrices below than
         * without.
         */
        mat<int>( 1, 2, 0, 1 ),
        mat<int>( 0, 1, 1, 2 ),

        mat<int>( 1, -2, -1, 1 ),
        mat<int>( -1, 1, 1, -2 ),

        mat<int>( 2, 1, 1, 1 ),
        mat<int>( 1, 1, 2, 1 ),

        mat<int>( -2, 1, 1, 0 ),
        mat<int>( 1, 0, -2, 1 ),

        mat<int>( 1, 0, 2, 1 ),
        mat<int>( 2, 1, 1, 0 ),

        mat<int>( 1, 2, 1, 1 ),
        mat<int>( 1, 1, 1, 2 ),

        mat<int>( 2, -1, 1, -1 ),
        mat<int>( 1, -1, 2, -1 ),

        mat<int>( -1, 2, 0, 1 ),
        mat<int>( 0, 1, -1, 2 ),
    };
    const int nmatrices = sizeof(shuffle_matrices)/sizeof(shuffle_matrices[0]);
#if 0
    /*
     * The following magma code can be used to generate the list of matrices
     * above. I'm only slightly editing the result so that the identity
     * matrix comes first.
MM:=[Matrix(2,2,[a,b,c,d]):a,b,c,d in [-2..2]];
MM:=[M:M in MM|IsUnit(Determinant(M))];
d:=DiagonalMatrix([1,-1]);
s:=Matrix(2,2,[0,1,1,0]);
npos:=func<v|#[a:a in Eltseq(v)|a gt 0]>;
bestrep:=func<s|x[i] where _,i is Max([npos(v):v in x]) where x is Setseq(s)>;
prepr:=func<m|[Eltseq(m),Eltseq(s*m)]>;
B:=[bestrep(a):a in {{a*b*c*x:a in {1,-1},b in {1,d},c in {1,s}}:x in MM}];
  &cat [prepr(x):x in B];
     */
#endif

    double best_sum = 0;
    int best_r = -1;
    int best_squeeze = -1;

    /* We integrate on 2^(2*N-1) points (well, morally 2^(2N), but we halve
     * that by homogeneity */
    int N = 5;

    double reference = estimate_yield_in_sieve_area(shuffle_matrices[0], 0, N);
    for(int squeeze = 0 ; squeeze <= 3 ; squeeze++) {
        for(int r = 0 ; r < nmatrices ; r++) {
            if (squeeze == 0 && (r & 1)) continue;
            mat<int> const & Sr(shuffle_matrices[r]);
            double sum = estimate_yield_in_sieve_area(Sr, squeeze, N);
            if (sum > best_sum) {
                best_r = r;
                best_squeeze = squeeze;
                best_sum = sum;
            }
            verbose_output_print(0, 2, "# estimated yield for rectangle #%d,%d: %e\n", r, squeeze, sum);
        }
    }

    mat<int> const& shuffle (shuffle_matrices[best_r]);

    logI = ((logA-logA/2) - best_squeeze);
    Q = shuffle * Q;
    J = 1 << (logA/2    + best_squeeze);

    verbose_output_print(0, 1,
            "# Adjusting by [%d,%d,%d,%d], logI=%d (%+.2f%%)\n",
            shuffle(0,0), shuffle(0,1), shuffle(1,0), shuffle(1,1),
            logI,
            100.0*(best_sum/reference-1));
    {
        std::ostringstream os;
        os << "# New q-lattice: a0="<<Q.a0<<"; b0="<<Q.b0<<"; a1="<<Q.a1<<"; b1="<<Q.b1<<";\n";
        verbose_output_print(0, 1, "%s",os.str().c_str());
    }

    return adapt_threads(__func__);
}/*}}}*/

/* return 0 if we should discard that special-q because the rounded
 * region in the (a,b)-plane is flat to the point of having height 0.
 * For diagnostic, we set si.J to the unrounded value (rounding would
 * give 0) and then we return "false".
 *
 * The current check for discarding is whether we do fill one bucket
 * region or not. If we don't even achieve that, we should of course
 * discard.
 *
 * Now for efficiency reasons, the ``minimum reasonable'' number of
 * bucket regions should be more than that.
 */
int sieve_range_adjust::sieve_info_adjust_IJ()/*{{{*/
{
    using namespace std;
    /* compare skewed max-norms: let u0 = [a0, b0] and u1 = [a1, b1],
     * and u'0 = [a0/sqrt(s), sqrt(s)*b0],
     * u'1 = [a1/sqrt(s), sqrt(s)*b1] where s is the skewness.
     * Assume |u'0| <= |u'1|, so that |u'0|^2 <= |u'0|.|u'1|.

     * We know from Gauss reduction that u'0 and u'1 form an angle of at
     * least pi/3, thus since their determinant is q, we have
     * q = |u'0|*|u'1|*sin(angle(u'0,u'1))>=|u'0|*|u'1|*sqrt(3)/2

     * So that
     *  |u'0|^2 <= |u'0|.|u'1| <= 2*q/sqrt(3)

     * Define B := sqrt(q)*sqrt(2/sqrt(3)), then we have:
     *      |a0|/sqrt(s) <= B
     *  and |b0|*sqrt(s) <= B

     * If we take J <= I/2*min(sqrt(s)*B/|a1|, B/sqrt(s)/|b1|), then for
     * any j <= J we have
     *     |a1|/sqrt(s)*J <= I/2*B
     * and |b1|*sqrt(s)*J <= I/2*B,

     * thus for any i,j with |i|<=I/2 and 0<=j<J, we have:
     *     |a|/sqrt(s) = |a0*i+a1*j|/sqrt(s) <= sqrt(q)*I*sqrt(2/sqrt(3))
     * and |b|*sqrt(s) = |b0*i+b1*j|*sqrt(s) <= sqrt(q)*I*sqrt(2/sqrt(3)).
     */

    /*
     * So the strategy above is cado-nfs's legacy strategy for choosing
     * J, based on I.
     *
     * We now design another strategy. Let A be the target sieve area
     * size. We would like to reach the conditions:
     *
     *     for any i,j with |i|<=I/2 and 0<=j<J:
     *     |a|/sqrt(s) = |a0*i+a1*j|/sqrt(s) <= sqrt(q)*sqrt(A)*sqrt(2/sqrt(3))
     *     |b|*sqrt(s) = |b0*i+b1*j|*sqrt(s) <= sqrt(q)*sqrt(A)*sqrt(2/sqrt(3))
     *     I*J = A
     *
     * The geometrical reasoning given above would be the same. However,
     * to achieve I*J=A, we will have to bump I and J slightly.
     *
     * So we're going to start by the previous approach, and adjust it in
     * a second step.
     */
    const double skew = cpoly->skew;
    const double rt_skew = sqrt(skew);
    verbose_output_vfprint(0, 2, gmp_vfprintf,
            "# Called sieve_info_adjust_IJ((a0=%" PRId64 "; b0=%" PRId64
            "; a1=%" PRId64 "; b1=%" PRId64 "), p=%Zd, skew=%f, nb_threads=%d)\n",
            Q.a0, Q.b0, Q.a1, Q.b1,
            (mpz_srcptr) doing.p, skew, nb_threads);
    if (Q.skewed_norm0(skew) > Q.skewed_norm1(skew)) {
        /* exchange u0 and u1, thus I and J */
        swap(Q.a0, Q.a1);
        swap(Q.b0, Q.b1);
    }
    double maxab1 = MAX(abs(Q.a1) / rt_skew, abs(Q.b1) * rt_skew);
    double B = sqrt (2.0 * mpz_get_d(doing.p) / sqrt (3.0));

    uint32_t I = 1UL << ((logA+1)/2);
    J = 1UL << ((logA-1)/2);
    J = (uint32_t) (B / maxab1 * (double) J);

    /* make sure J does not exceed I/2 */
    J = MIN((uint32_t) J, I >> 1);
    logI = (logA + 1) / 2;

    return adapt_threads(__func__);
}/*}}}*/

int sieve_range_adjust::adapt_threads(const char * origin)/*{{{*/
{
    /* Compute number of i-lines per bucket region, must be integer */
    uint32_t i = 1U << MAX(LOG_BUCKET_REGION - logI, 0);
    i *= nb_threads;  /* ensures nb of bucket regions divisible by nb_threads */

    /* Bug 15617: if we round up, we are not true to our promises */
    uint32_t nJ = (J / i) * i; /* Round down to multiple of i */

    verbose_output_print(0, 2, "# %s(): Final logI=%d J=%" PRIu32 "\n", origin, logI, nJ);
    /* XXX No rounding if we intend to abort */
    if (nJ > 0) J = nJ;
    return nJ > 0;
}/*}}}*/

/*}}}*/

<<<<<<< HEAD
 
=======
/* this function initializes the scaling factors and report bounds on the
   rational and algebraic sides */
/*
   Updates:
     si.sides[side].logmax
     si.sides[side].scale
     si.sides[side].cexp2[]
     si.sides[side].bound

*/
void
sieve_info::update_norm_data()
{
  sieve_info& si(*this);
  int64_t H[4] = { si.qbasis.a0, si.qbasis.b0, si.qbasis.a1, si.qbasis.b1 };

  double step, begin;
  double r, maxlog2;

  /* Update floating point version of both polynomials. They will be used in
   * get_maxnorm_rectangular(). */
  for (int side = 0; side < 2; side++) {
      sieve_info::side_info& s(si.sides[side]);
      mpz_poly_homography (s.fij, si.cpoly->pols[side], H);
      if (si.conf.side == side) {
          ASSERT_ALWAYS(mpz_poly_divisible_mpz(s.fij, si.doing.p));
          mpz_poly_divexact_mpz(s.fij, s.fij, si.doing.p);
      }
      double_poly_set_mpz_poly(s.fijd, s.fij);
  }

  for (int side = 0; side < 2; ++side) {
      sieve_info::side_info& sis(si.sides[side]);
    /* Compute the maximum norm of the polynomial over the sieve region.
       The polynomial coefficient in fijd are already divided by q
       on the special-q side. */
    sis.logmax = log2(get_maxnorm_rectangular (si.sides[side].fijd, (double)si.I/2, (double)si.J));

    /* we know that |F(a,b)| < 2^(logmax) or |F(a,b)/q| < 2^(logmax)
       depending on the special-q side. */
    /* we increase artificially 'logmax', to allow larger values of J */
    sis.logmax += 2.0;
    maxlog2 = sis.logmax;

    /* we want to map 0 <= x < maxlog2 to GUARD <= y < UCHAR_MAX,
       thus y = GUARD + x * (UCHAR_MAX-GUARD)/maxlog2.
       We require that scale is of the form (int) * 0.025, so that only a small
       number of different factor base slicings can occur. */
    sis.scale = (int)(((double) UCHAR_MAX - GUARD) / maxlog2 * 40.)*0.025;
    verbose_output_start_batch();
    verbose_output_print (0, 1,
        "# Side %d: log2(maxnorm)=%1.2f scale=%1.2f, logbase=%1.6f",
        side, maxlog2, sis.scale, exp2 (1. / sis.scale));
    step = 1. / sis.scale;
    begin = -step * GUARD;
    for (unsigned int inc = 0; inc < 257; begin += step)
      sis.cexp2[inc++] = exp2(begin);
    /* we want to select relations with a cofactor of less than r bits */
    {
      double max_lambda = (maxlog2 - GUARD / sis.scale) /
        si.conf.sides[side].lpb;
      double lambda = si.conf.sides[side].lambda;
      /* when lambda = 0 (automatic), we take mfb/lpb + 0.3, which is
	 experimentally close to optimal in terms of seconds per relation
	 (+ 0.2 might be even better on the rational side) */
      if (lambda == 0.0)
	lambda = 0.3 + (double) si.conf.sides[side].mfb /
	  (double) si.conf.sides[side].lpb ;
      r = MIN(lambda * (double) si.conf.sides[side].lpb,
	      maxlog2 - GUARD / sis.scale);
      sis.bound = (unsigned char) (r * sis.scale + GUARD);
      verbose_output_print (0, 1, " bound=%u\n", sis.bound);
      verbose_output_end_batch();
      if (lambda > max_lambda)
        verbose_output_print (0, 1, "# Warning, lambda>%.1f on side %d does "
            "not make sense (capped to limit)\n", max_lambda, side);
    }
  }
}

>>>>>>> 1586bb24
int sieve_range_adjust::get_minimum_J()
{
    return nb_threads << (LOG_BUCKET_REGION - logI);
}

void sieve_range_adjust::set_minimum_J_anyway()
{
    J = get_minimum_J();
}<|MERGE_RESOLUTION|>--- conflicted
+++ resolved
@@ -332,7 +332,20 @@
     double lambda = sc.sides[side].lambda;
     double r = maxlog2 - GUARD / scale;
 
-    r = std::min(r, lambda ? lambda * sc.sides[side].lpb : sc.sides[side].mfb);
+    /* when lambda = 0 (automatic), we take mfb/lpb + 0.3, which is
+       experimentally close to optimal in terms of seconds per relation
+       (+ 0.2 might be even better on the rational side) */
+    if (lambda == 0.0)
+        lambda = 0.3 + (double) sc.sides[side].mfb /
+            (double) sc.sides[side].lpb ;
+
+    r = std::min(r, lambda * sc.sides[side].lpb);
+
+    /* other option is to ditch this +0.3 and define r (and hence the
+     * bound) from mfb directly. Maybe a constant offse would be better
+     * than a multiplicative one...
+     * r = std::min(r, lambda ? lambda * sc.sides[side].lpb : sc.sides[side].mfb);
+     */
 
     bound = (unsigned char) (r * scale + GUARD);
 
@@ -1221,90 +1234,7 @@
 
 /*}}}*/
 
-<<<<<<< HEAD
  
-=======
-/* this function initializes the scaling factors and report bounds on the
-   rational and algebraic sides */
-/*
-   Updates:
-     si.sides[side].logmax
-     si.sides[side].scale
-     si.sides[side].cexp2[]
-     si.sides[side].bound
-
-*/
-void
-sieve_info::update_norm_data()
-{
-  sieve_info& si(*this);
-  int64_t H[4] = { si.qbasis.a0, si.qbasis.b0, si.qbasis.a1, si.qbasis.b1 };
-
-  double step, begin;
-  double r, maxlog2;
-
-  /* Update floating point version of both polynomials. They will be used in
-   * get_maxnorm_rectangular(). */
-  for (int side = 0; side < 2; side++) {
-      sieve_info::side_info& s(si.sides[side]);
-      mpz_poly_homography (s.fij, si.cpoly->pols[side], H);
-      if (si.conf.side == side) {
-          ASSERT_ALWAYS(mpz_poly_divisible_mpz(s.fij, si.doing.p));
-          mpz_poly_divexact_mpz(s.fij, s.fij, si.doing.p);
-      }
-      double_poly_set_mpz_poly(s.fijd, s.fij);
-  }
-
-  for (int side = 0; side < 2; ++side) {
-      sieve_info::side_info& sis(si.sides[side]);
-    /* Compute the maximum norm of the polynomial over the sieve region.
-       The polynomial coefficient in fijd are already divided by q
-       on the special-q side. */
-    sis.logmax = log2(get_maxnorm_rectangular (si.sides[side].fijd, (double)si.I/2, (double)si.J));
-
-    /* we know that |F(a,b)| < 2^(logmax) or |F(a,b)/q| < 2^(logmax)
-       depending on the special-q side. */
-    /* we increase artificially 'logmax', to allow larger values of J */
-    sis.logmax += 2.0;
-    maxlog2 = sis.logmax;
-
-    /* we want to map 0 <= x < maxlog2 to GUARD <= y < UCHAR_MAX,
-       thus y = GUARD + x * (UCHAR_MAX-GUARD)/maxlog2.
-       We require that scale is of the form (int) * 0.025, so that only a small
-       number of different factor base slicings can occur. */
-    sis.scale = (int)(((double) UCHAR_MAX - GUARD) / maxlog2 * 40.)*0.025;
-    verbose_output_start_batch();
-    verbose_output_print (0, 1,
-        "# Side %d: log2(maxnorm)=%1.2f scale=%1.2f, logbase=%1.6f",
-        side, maxlog2, sis.scale, exp2 (1. / sis.scale));
-    step = 1. / sis.scale;
-    begin = -step * GUARD;
-    for (unsigned int inc = 0; inc < 257; begin += step)
-      sis.cexp2[inc++] = exp2(begin);
-    /* we want to select relations with a cofactor of less than r bits */
-    {
-      double max_lambda = (maxlog2 - GUARD / sis.scale) /
-        si.conf.sides[side].lpb;
-      double lambda = si.conf.sides[side].lambda;
-      /* when lambda = 0 (automatic), we take mfb/lpb + 0.3, which is
-	 experimentally close to optimal in terms of seconds per relation
-	 (+ 0.2 might be even better on the rational side) */
-      if (lambda == 0.0)
-	lambda = 0.3 + (double) si.conf.sides[side].mfb /
-	  (double) si.conf.sides[side].lpb ;
-      r = MIN(lambda * (double) si.conf.sides[side].lpb,
-	      maxlog2 - GUARD / sis.scale);
-      sis.bound = (unsigned char) (r * sis.scale + GUARD);
-      verbose_output_print (0, 1, " bound=%u\n", sis.bound);
-      verbose_output_end_batch();
-      if (lambda > max_lambda)
-        verbose_output_print (0, 1, "# Warning, lambda>%.1f on side %d does "
-            "not make sense (capped to limit)\n", max_lambda, side);
-    }
-  }
-}
-
->>>>>>> 1586bb24
 int sieve_range_adjust::get_minimum_J()
 {
     return nb_threads << (LOG_BUCKET_REGION - logI);
