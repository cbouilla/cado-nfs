--- conflicted
+++ resolved
@@ -1655,20 +1655,12 @@
           ASSERT_ALWAYS(mpz_poly_divisible_mpz(s.fij, si.doing.p));
           mpz_poly_divexact_mpz(s.fij, s.fij, si.doing.p);
       }
-<<<<<<< HEAD
       double_poly_set_mpz_poly(s.fijd, s.fij);
-=======
       // Take sublat into account: multiply all coefs by m^deg.
       // We do it only for the floating point version, that is used to
       // compute a bound on the norms, and in the norm_init phase.
-      double sublat_factor = 1.0;
-      if (si->conf->sublat.m > 0) {
-          for (int k = 0; k < ps->deg; ++k)
-              sublat_factor *= si->conf->sublat.m;
-      }
-      for (int k = 0; k <= ps->deg; k++)
-          s->fijd[k] = mpz_get_d (s->fij->coeff[k])*sublat_factor;
->>>>>>> da831d18
+      if (si.conf.sublat.m > 0)
+          double_poly_mul_double(s.fijd, s.fijd, pow(si.conf.sublat.m, s.fijd->deg));
   }
 
 
