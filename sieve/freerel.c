/* 
 * Program: free relations
 * Original author : F. Morain
 * Purpose: creating free relations in a suitable format

This file is part of CADO-NFS.

CADO-NFS is free software; you can redistribute it and/or modify it under the
terms of the GNU Lesser General Public License as published by the Free
Software Foundation; either version 2.1 of the License, or (at your option)
any later version.

CADO-NFS is distributed in the hope that it will be useful, but WITHOUT ANY
WARRANTY; without even the implied warranty of MERCHANTABILITY or FITNESS FOR
A PARTICULAR PURPOSE.  See the GNU Lesser General Public License for more
details.

You should have received a copy of the GNU Lesser General Public License
along with CADO-NFS; see the file COPYING.  If not, write to the Free Software
Foundation, Inc., 51 Franklin St, Fifth Floor, Boston, MA 02110-1301, USA.
*/

#include "cado.h"
#include <stdio.h>
#include <stdlib.h>
#include <string.h>
#include <math.h>

#include <gmp.h>
#include "mod_ul.c"
#include "portability.h"
#include "utils.h"
#include "sieve/fb.h"
#include "typedefs.h"

#include "hashpair.h"

// The best reference for free relations is Huizing (Exp. Math. 1996,
// Section 4). Handling them correctly in the factorization is also detailed.
// If f(X)=cK*X^dK+... and g(X)=cL*X^dL+... are the two polynomials used,
// then p is a free prime iff f(X) and g(X) split completely mod p into
// dK (resp. dL) *distinct* linear factors. In other words, we have to check
// that p does not divide the discriminants of f and g, and p doesn't divide
// cK*cL.
//
// TODO: make this definition go into the actual code, which is not the
// case currently.

#if 0
// When p1 == p2, sort r's in increasing order
int
compare_ul2(const void *v1, const void *v2)
{
    unsigned long w1 = *((unsigned long*) v1);
    unsigned long w2 = *((unsigned long*) v2);

    if(w1 > w2)
	return 1;
    if(w1 < w2)
	return -1;
    w1 = *(1 + (unsigned long*) v1);
    w2 = *(1 + (unsigned long*) v2);
    return (w1 >= w2 ? 1 : -1);
}

// find free relations by inspection.
int
findFreeRelations(hashtable_t *H, cado_poly pol, int nprimes)
{
    unsigned long *tmp = (unsigned long *)malloc((2+(nprimes<<1)) * sizeof(unsigned long));
    p_r_values_t i;
    unsigned int j, k, ntmp = 0;
    int pdeg, nfree;

    for(i = 0; i < H->hm; i++)
	if(H->hc[i] > 0){
          tmp[ntmp++] = (unsigned long) GET_HASH_P(H,i);
          tmp[ntmp++] = GET_HASH_R(H,i);
	}
    qsort(tmp, (ntmp>>1), 2 * sizeof(unsigned long), compare_ul2);
    // add a sentinel
    tmp[ntmp] = 0;
    tmp[ntmp+1] = 0;
    // now, inspect
    for(i = 0; ; i += 2)
	if(((long)tmp[i+1]) >= 0)
	    break;
    j = i+2;
    pdeg = 1;
    nfree = 0;
    while(1){
	if(tmp[j] == tmp[i]){
	    // same prime
	    if(((long)tmp[j+1]) >= 0)
		// another algebraic factor
		pdeg++;
	}
	else{
	    // new prime
	    if(pdeg == pol->alg->degree){
		// a free relation
		printf("%lu,0:%lx:", tmp[i], tmp[i]);
		for(k = i; k < i+(pdeg<<1); k += 2){
		    printf("%lx", tmp[k+1]);
		    if(k < i+(pdeg<<1)-2)
			printf(",");
		}
		printf("\n");
		nfree++;
	    }
	    i = j;
	    if(tmp[j] == 0)
		break;
	    pdeg = 1;
	}
	j += 2;
    }
    free(tmp);
    return nfree;
}

/* On largeFreeRelations:
 *
commit 7cb6c0e177ed7ba86c1768942bfb42f2e575522e
Author: morain <morain@de4796e2-0b1e-0410-91b4-86bc23549317>
Date:   Tue Feb 12 12:41:46 2008 +0000

    * Cleaned purge.c
    * added a new option to freerel to look for (small and large) free relations
    by inspection of all the relations found. Quite experimental at the time
    being. Do not use it.
    
    
    git-svn-id: svn+ssh://scm.gforge.inria.fr/svn/cado/trunk@801 de4796e2-0b1e-0
 */

unsigned long
largeFreeRelations (cado_poly pol, char **fic, int verbose)
{
    hashtable_t H;
    int Hsizea, nprimes_alg = 0;
    unsigned long nfree = 0;
    /*
    int need64 = (pol->rat->lpb > 32) || (pol->alg->lpb > 32);
    */

    ASSERT(fic != NULL);
    /* The number of algebraic large primes is about 1/2*L/log(L)
       where L is the algebraic large prime bound, i.e., L=2^lpba.
       However since we store separately primes p and the corresponding root r
       of f mod p, the number of (p,r) pairs is about L/log(L). */
    Hsizea = (1 << pol->alg->lpb) / ((int)((double) pol->alg->lpb * log(2.0)));
    hashInit (&H, Hsizea, verbose);
    if (verbose)
      fprintf (stderr, "Scanning relations\n");

    relation_stream rs;
    relation_stream_init(rs);
    // rs->sort_primes = 1;
    // rs->reduce_mod2 = 1;
    for( ; *fic ; fic++) {
        relation_stream_openfile(rs, *fic);
        if (verbose)
            fprintf (stderr, "Adding file %s\n", *fic);
        for( ; relation_stream_get(rs, NULL, 0, 10) >= 0 ; ) {
            if (rs->rel.b == 0) {
                fprintf(stderr, "Ignoring already found free relation...\n");
                continue;
            }
            relation_compress_rat_primes(&rs->rel);
            relation_compress_alg_primes(&rs->rel);
            reduce_exponents_mod2(&rs->rel);
            computeroots(&rs->rel);
            for(int j = 0; j < rs->rel.nb_ap; j++){
	      unsigned int np;
	      HASHINSERT(&H, rs->rel.ap[j].p, rs->rel.ap[j].r, &np);
	      nprimes_alg += np; // new prime
            }
        }
        relation_stream_closefile(rs);
        if (verbose)
            hashCheck (&H);
    }
    relation_stream_clear(rs);

    if (verbose)
      fprintf (stderr, "nprimes_alg = %d\n", nprimes_alg);
    nfree = findFreeRelations(&H, pol, nprimes_alg);
    hashFree(&H);
    return nfree;
}

unsigned long 
countFreeRelations(int *deg, char *roots)
{
    FILE *ifile = fopen(roots, "r");
    char str[1024], str0[128], str1[128], str2[128], *t;
    int nroots;
    unsigned long nfree = 0;

    *deg = -1;
    // look for the degree
    while(1){
	if(!fgets(str, 1024, ifile))
	    break;
	sscanf(str, "%s %s %s", str0, str1, str2);
	if((str0[0] == '#') && !strcmp(str1, "DEGREE:")){
	    *deg = atoi(str2);
	    break;
	}
    }
    if(*deg == -1){
	fprintf(stderr, "No degree found, sorry\n");
	exit(1);
    }
    fprintf(stderr, "DEGREE = %d\n", *deg);
    while(1){
	if(!fgets(str, 1024, ifile))
            break;
	// format is "11: 2,6,10" or "11:1,0: 2,6,11"
        t = strrchr(str, ':');
        if (t == NULL)
            continue;
	nroots = 1;
	for(; *t != '\0'; t++)
	    if(*t == ',')
		nroots++;
	if(nroots == *deg)
	    nfree++;
    }
    fclose(ifile);
    return nfree;
}


/* Assuming q is a prime or a prime power, let k be the largest integer with
   q = p^k, return p if k > 1, 0 otherwise */
// TODO: stolen from fb.c, maybe share it ? 
static uint32_t
is_prime_power (uint32_t q)
{
    unsigned int maxk, k;
    uint32_t p;

    for (maxk = 0, p = q; p > 1; p /= 2, maxk ++);
    for (k = maxk; k >= 2; k--)
    {
        p = (uint32_t) (pow ((double) q, 1.0 / (double) k) + 0.5);
        if (q % p == 0)
            return p;
    }
    return 0;
}

void
addFreeRelations(char *roots, int deg)
{
    factorbase_degn_t *fb = fb_read(roots, 1.0, 0, 0, 0), *fbptr;
    fbprime_t p;
    int i;

    for(fbptr = fb; fbptr->p != FB_END; fbptr = fb_next(fbptr)){
	p = fbptr->p;
	if(fbptr->nr_roots == deg){
            if (is_prime_power(p))
                continue;
	    // free relation, add it!
	    // (p, 0) -> p-0*m
	    printf("%d,0:%lx:", p, (long)p);
	    for(i = 0; i < fbptr->nr_roots; i++){
		printf("%x", fbptr->roots[i]);
		if(i < fbptr->nr_roots-1)
		    printf(",");
	    }
	    printf("\n");
	}
    }
}

static unsigned long MAYBE_UNUSED
smallFreeRelations (char *fbfilename)
{
    int deg;
    unsigned long nfree = countFreeRelations (&deg, fbfilename);
    
    fprintf (stderr, "Handling free relations...\n");
    addFreeRelations (fbfilename, deg);
    return nfree;
}
#endif

/* generate all free relations up to the large prime bound */
/* generate the renumbering table */

static unsigned long MAYBE_UNUSED
allFreeRelations (cado_poly pol, unsigned long pmin, unsigned long pmax,
                  renumber_t renumber_table)
{
  unsigned long lpb[2], p, *roots[2], nfree = 0;
  int d[2], k[2], i, min_side, max_side, rat_side, alg_side;
  index_t old_table_size = 0;

  rat_side = renumber_table->rat;
  alg_side = 1 - rat_side;
  d[rat_side] = pol->rat->degree;
  d[alg_side] = pol->alg->degree;

  /* we generate all free relations up to the *minimum* of the two large
     prime bounds, since larger primes will never occur on both sides */
  /* we generate the renumbering table up to the *maximun* of the two large
     prime bounds */
  lpb[rat_side] = pol->rat->lpb;
  ASSERT_ALWAYS(lpb[rat_side] > 0);
  lpb[alg_side] = pol->alg->lpb;
  ASSERT_ALWAYS(lpb[alg_side] > 0);
  min_side = (lpb[0] < lpb[1]) ? 0 : 1;
  max_side = 1 - min_side;
  for (i = 0; i < 2; i++)
  {
    ASSERT_ALWAYS(lpb[i] < sizeof(unsigned long) * CHAR_BIT);
    lpb[i] = 1UL << lpb[i];
    roots[i] = (unsigned long*) malloc (d[i] * sizeof (unsigned long));
  }

  if (pmax == 0)
    pmax = lpb[min_side];
  ASSERT_ALWAYS (pmax <= lpb[min_side]);

  for (p = 2; p <= lpb[max_side]; p = getprime (p))
  {
    /* first compute the roots */
    if (p < lpb[rat_side])
      k[rat_side] = 1;
    else
      k[rat_side] = 0;
      
    if (p < lpb[alg_side])
    {
      k[alg_side] = poly_roots_ulong(roots[alg_side],pol->alg->f,d[alg_side],p);
      // Check for a projective root
      if (mpz_divisible_ui_p (pol->alg->f[d[alg_side]], p)) 
        roots[alg_side][k[alg_side]++] = p;
    }
    else
      k[alg_side] = 0;

    for (int side = 0; side < 2; side++) {
      for (int i = 0; i < k[side]; ++i) {
        if (side == rat_side)
          continue;
        if (renumber_is_bad(renumber_table, p, roots[side][i])) {
          for (int j = i; j < k[side]-1; ++j)
            roots[side][j] = roots[side][j+1];
          k[side]--;
        }
      }
    }

    renumber_write_p (renumber_table, p, roots, k);

    if (p >= pmin && p <= pmax && k[alg_side] == d[alg_side])
    {
      //print the free rels
      index_t l;
      printf ("%lx,0:%lx", p, (unsigned long) old_table_size);
      for (l = old_table_size + 1; l < renumber_table->size; l++)
        printf (",%lx", (unsigned long) l);
      printf ("\n");
      nfree++;
    }
    old_table_size = renumber_table->size;
  }
  
  getprime (0);
  free (roots[0]);
  free (roots[1]);
  return nfree;
}

static void
usage (char *argv0)
{
  fprintf (stderr, "Usage: %s [-v] [-pmin nnn] [-pmax nnn] -poly xxx.poly "
                   "-badideals badfile -renumber outfile\n", argv0);
#if 0
  fprintf (stderr, "or     %s [-v] -poly xxx.poly -fb xxx.roots xxx.rels1 xxx.rels2 ... xxx.relsk\n", argv0);
#endif
  exit (1);
}

int
main (int argc, char *argv[])
{
    char *fbfilename MAYBE_UNUSED, *polyfilename = NULL, **fic MAYBE_UNUSED;
    char *renumberfilename = NULL;
    char *badidealsfilename = NULL;
    char *argv0 = argv[0];
    cado_poly cpoly;
    int nfic MAYBE_UNUSED;
    int verbose = 0, k;
    unsigned long pmin = 2, pmax = 0, nfree;
    renumber_t renumber_table;

    fbfilename = NULL;
    fprintf (stderr, "%s.r%s", argv[0], CADO_REV);
    for (k = 1; k < argc; k++)
      fprintf (stderr, " %s", argv[k]);
    fprintf (stderr, "\n");

    while (argc > 1 && argv[1][0] == '-')
      {
        if (argc > 2 && strcmp (argv[1], "-fb") == 0)
          {
            fbfilename = argv[2];
            argc -= 2;
            argv += 2;
          }
        else if (argc > 1 && strcmp (argv[1], "-v") == 0)
          {
            verbose ++;
            argc --;
            argv ++;
          }
        else if (argc > 2 && strcmp (argv[1], "-poly") == 0)
          {
            polyfilename = argv[2];
            argc -= 2;
            argv += 2;
          }
        else if (argc > 2 && strcmp (argv[1], "-badideals") == 0)
          {
            badidealsfilename = argv[2];
            argc -= 2;
            argv += 2;
          }
        else if (argc > 2 && strcmp (argv[1], "-renumber") == 0)
          {
            renumberfilename = argv[2];
            argc -= 2;
            argv += 2;
          }
        else if (argc > 2 && strcmp (argv[1], "-pmin") == 0)
          {
            pmin = strtoul (argv[2], NULL, 10);
            argc -= 2;
            argv += 2;
          }
        else if (argc > 2 && strcmp (argv[1], "-pmax") == 0)
          {
            pmax = strtoul (argv[2], NULL, 10);
            argc -= 2;
            argv += 2;
          }
        else
          usage (argv0);
      }

    fic = argv+1;
    nfic = argc-1;

    if (polyfilename == NULL || renumberfilename == NULL)
      usage (argv0);
<<<<<<< HEAD
=======
#else
    if (polyfilename == NULL)
      usage (argv0);
    if (renumberfilename == NULL)
  #ifdef HAVE_MINGW
      renumberfilename = "nul"; 
  #else
      renumberfilename = "/dev/null"; 
  #endif
#endif
>>>>>>> dcc2fe7f

    cado_poly_init(cpoly);
    if (!cado_poly_read (cpoly, polyfilename))
      {
        fprintf (stderr, "Error reading polynomial file\n");
        exit (EXIT_FAILURE);
      }

    /* check that n divides Res(f,g) [might be useful to factor n...] */
    cado_poly_check (cpoly);

    renumber_init (renumber_table, cpoly);
    renumber_read_badideals(renumber_table, badidealsfilename);
    renumber_init_write (renumber_table, renumberfilename);

#if 0
    if (nfic == 0)
      {
        if (fbfilename == NULL)
          usage (argv0);
	nfree = smallFreeRelations(fbfilename);
      }
    else
      nfree = largeFreeRelations(cpoly, fic, verbose);
#else
    nfree = allFreeRelations (cpoly, pmin, pmax, renumber_table);
#endif
    fprintf (stderr, "# Free relations: %lu\n", nfree);

    renumber_close_write (renumber_table);
#if 1 //To debug the renumbering table
    renumber_debug_print_tab(stderr, renumberfilename, cpoly);
#endif
    cado_poly_clear (cpoly);

    return 0;
}<|MERGE_RESOLUTION|>--- conflicted
+++ resolved
@@ -460,19 +460,6 @@
 
     if (polyfilename == NULL || renumberfilename == NULL)
       usage (argv0);
-<<<<<<< HEAD
-=======
-#else
-    if (polyfilename == NULL)
-      usage (argv0);
-    if (renumberfilename == NULL)
-  #ifdef HAVE_MINGW
-      renumberfilename = "nul"; 
-  #else
-      renumberfilename = "/dev/null"; 
-  #endif
-#endif
->>>>>>> dcc2fe7f
 
     cado_poly_init(cpoly);
     if (!cado_poly_read (cpoly, polyfilename))
