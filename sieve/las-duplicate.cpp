/*

We want a function that checks whether a relation is, with high probability, 
a duplicate of an earlier relation. 

"Earlier" requires that we define some ordering on relations. Note that we may
sieve special-q on both sides for some factorisations, in particular SNFS.
It is possible that the same prime occurs on both sides if it divides the 
two polynomials' resultant, which likewise may occur for SNFS.

We define the sieving order as sieving special-q on the algebraic side of 
norm n if n is in the special-q range for the algebraic side, 
then on the rational side of norm n if n is in the special-q range for the 
rational side, then increasing n by 1.

Let Q_0 be the primes in the special-q range on the algebraic side, 
and Q_1 on the rational side. If we sieve only one side i \in {0,1}, 
then the set Q_{1-i} is empty.

When we sieve special-q on only one side i, a relation is "earlier" 
simply if it contains a prime on side i that is in Q_i and smaller than 
the current q. (1)

If we sieve both sides, a relation is earlier if
- (1) holds, or
- we sieve q on the algebraic side and it contains a prime q' on the rational 
  side in Q_1 less than q
- we sieve q on the rational side and it contains a prime q' on the algebraic 
  side in Q_0 less than or equal to q

NOTE: this strategy for the case where we sieve two sides is not implemented.
Currently, las has no way to know about it.

Then we must go through the various steps the siever does to identify 
relations and check the conditions that cause the relation to be found or 
missed.

The relation is a dupe if:
- It may have been found by an "earlier" special-q $q'$
- The relation must be in the I,J sieving area that was used when sieving in 
  the $q'$-lattice
- The estimated norm, minus the log of the FB primes, is within the report 
  threshold. This is tricky, as there are many shortcuts to norm estimation,
  and the contribution of FB primes depends on the choice of log scale and 
  on limits on prime powers that are sieved
- The cofactors of the two norms, without q' but with q on the special-q side, 
  are within the cofactor bounds mfb[ar]
- The cofactors on both sides can be factored by the cofactorization routines 
  that were used when sieving q'.

Thus the function to check for duplicates needs the following information:

- The relation with fully factored norms
- The special-q sieve range on the two sides
- For each q' that was sieved "earlier"
  - The parameters used for generating the special-q' lattice (skewness)
  - The I,J values
  - The log scale
  - The cofactor bounds mfb[ar]
  - The cofactorization parameters

*/


#include "cado.h"
#include <stdio.h>
#include <stdarg.h>
#include <gmp.h>
#include <string.h>
#include "gmp_aux.h"
#include "las-duplicate.hpp"
#include "las-qlattice.hpp"
#include "las-coordinates.hpp"
#include "las-norms.hpp"
#include "las-cofactor.hpp"

/* default verbose level of # DUPECHECK lines */
#define VERBOSE_LEVEL 2

static void
compute_a_over_b_mod_p(mpz_t r, const int64_t a, const uint64_t b, const mpz_t p)
{
  mpz_set_uint64(r, b);
  mpz_invert(r, r, p);
  mpz_mul_int64(r, r, a);
  mpz_mod(r, r, p);
}

sieve_info *
fill_in_sieve_info(las_todo_entry const & doing,
                   uint32_t I, uint32_t J,
                   cado_poly_ptr cpoly, siever_config const & conf, int nb_threads)
{
  sieve_info * x = new sieve_info;

  sieve_info & new_si(*x);

  new_si.I = I;
  new_si.J = J;
  new_si.cpoly = cpoly;
  new_si.conf = conf;
  new_si.conf.side = doing.side;
  new_si.doing = doing;

  sieve_range_adjust Adj(doing, cpoly, conf, nb_threads);
  Adj.SkewGauss();
  if (!Adj.sieve_info_adjust_IJ()) {
      delete x;
      return NULL;
  }
  Adj.sieve_info_update_norm_data_Jmax();
  new_si.I = 1UL << Adj.logI;
  new_si.J = Adj.J;

  return x;
}

las_todo_entry special_q_from_ab(const int64_t a, const uint64_t b, const unsigned long p, int side)
{
  mpz_t sq, rho;
  mpz_init_set_ui(sq, p);
  mpz_init(rho);
  compute_a_over_b_mod_p(rho, a, b, sq);
  las_todo_entry doing(sq, rho, side);
  mpz_clear(sq);
  mpz_clear(rho);
  return doing;
}


/* If e == 0, returns 1. Otherwise, if b > lim, returns b.
   Otherwise returns the largest b^k with k <= e and b^k <= lim. */
static unsigned long
bounded_pow(const unsigned long b, const unsigned long e, const unsigned long lim)
{
  if (e == 0) {
    return 1;
  }
  if (b > lim) {
    return b;
  }
  unsigned long r = b;
  /* overflow is the largest ulong that can be multiplied by b without
     overflowing */
  unsigned long overflow = ULONG_MAX / b;
  for (unsigned long i = 1; i < e && r <= overflow; i++) {
    unsigned long t = r * b;
    if (t > lim) {
      break;
    }
    r = t;
  }
  return r;
}

/*
   We subtract the sieve contribution of the factor base primes.
   I.e., for each p^k || F(a,b) with p <= fbb:
     if k > 1 then we reduce k if necessary s.t. p^k <= powlim, but never to k < 1
     set l := l - log_b(p^k)
*/
static unsigned char
subtract_fb_log(const unsigned char lognorm, relation const& rel,
                sieve_info const & si, const int side,
                std::vector<uint64_t> const * facq)
{
  const unsigned long fbb = si.conf.sides[side].lim;
  const unsigned int nb_p = rel.sides[side].size();
  unsigned char new_lognorm = lognorm;

  for (unsigned int i = 0; i < nb_p; i++) {
    lognorm_base & L(*si.sides[side].lognorms);
    const unsigned long p = mpz_get_ui(rel.sides[side][i].p);
    int e = rel.sides[side][i].e;
    ASSERT_ALWAYS(e > 0);
    if (p >= fbb)
      continue;

    if (facq != NULL) {
      // Remove one occurrence of each factor of sq.
      for (auto const & f : *facq) {
        if (p == f) {
          e = e - 1;
        }
      }
    }
    if (e == 0)
      continue;

    const unsigned long p_pow = bounded_pow(p, e, si.conf.sides[side].powlim);
    const unsigned char p_pow_log = fb_log(p_pow, L.scale, 0);
    if (p_pow_log > new_lognorm) {
      new_lognorm = 0;
    } else {
      new_lognorm -= p_pow_log;
    }
  }
  return new_lognorm;
}

struct sq_with_fac {
  uint64_t q;
  std::vector<uint64_t> facq;
};

/* Return true if the relation is probably a duplicate of a relation found
 * when sieving the sq described by si. Return false if it is probably not a
 * duplicate */
bool
sq_finds_relation(sq_with_fac const& sq_fac, const int sq_side,
    relation const& rel, const int nb_threads, sieve_info & old_si)
{
  uint64_t sq = sq_fac.q;
  
  // Warning: the entry we create here does not know whether sq is
  // prime or composite (it assumes prime). This is fragile!!!
  las_todo_entry doing = special_q_from_ab(rel.a, rel.b, sq, sq_side);

  sieve_range_adjust Adj(doing, old_si.cpoly, old_si.conf, nb_threads);

  if (!Adj.SkewGauss() || !Adj.Q.fits_31bits() || !Adj.sieve_info_adjust_IJ()) {
    verbose_output_print(0, VERBOSE_LEVEL, "# DUPECHECK q-lattice discarded\n");
    return false;
  }

  /* We have no info as to which adjustment option is being used for the
   * current project... Let's assume the default adjust_strategy = 0
   * FIXME !
   */
  Adj.sieve_info_update_norm_data_Jmax();
  siever_config conf = Adj.config();
  conf.logI_adjusted = Adj.logI;
  conf.side = sq_side;

  /* We don't have a constructor which is well adapted to our needs here.
   * We're going to play dirty tricks, and fill out the stuff by
   * ourselves.
   */
  sieve_info si;
  si.cpoly = old_si.cpoly;
  si.conf = conf;
  si.I = 1UL << conf.logI_adjusted;
  si.recover_per_sq_values(Adj);
  si.strategies = old_si.strategies;


  const uint32_t oldI = si.I, oldJ = si.J;
  si.update_norm_data();
  uint32_t I = si.I, J = si.J;

  
  { // Print some info
    const unsigned long r = mpz_get_ui(doing.r);
    verbose_output_print(0, VERBOSE_LEVEL, "# DUPECHECK Checking if relation (a,b) = (%" PRId64 ",%" PRIu64 ") is a dupe of sieving special-q -q0 %" PRIu64 " -rho %lu\n", rel.a, rel.b, sq, r);
    verbose_output_print(0, VERBOSE_LEVEL, "# DUPECHECK Using special-q basis a0=%" PRId64 "; b0=%" PRId64 "; a1=%" PRId64 "; b1=%" PRId64 "\n", si.qbasis.a0, si.qbasis.b0, si.qbasis.a1, si.qbasis.b1);
    if (oldI != I || oldJ != J)
      verbose_output_print(0, VERBOSE_LEVEL, "# DUPECHECK oldI = %u, I = %u, oldJ = %u, J = %u\n", oldI, I, oldJ, J);
  }
  
  /* Compute i,j-coordinates of this relation in the special-q lattice when
     p was used as the special-q value. */
  int i;
  unsigned int j;
  {
    int ok;
    ok = ABToIJ(&i, &j, rel.a, rel.b, si);
    ASSERT_ALWAYS(ok);
  }

  /* If the coordinate is outside the i,j-region used when sieving
     the special-q described in si, then it's not a duplicate */
  if ((i < 0 && (uint32_t)(-i) > I/2) || (i > 0 && (uint32_t)i > I/2-1) || (j >= J)) {
    verbose_output_print(0, VERBOSE_LEVEL,
        "# DUPECHECK (i,j) = (%d, %u) is outside sieve region\n", i, j);
    return false;
  }

  uint8_t remaining_lognorm[2];
  bool is_dupe = true;
  for (int side = 0; side < 2; side++) {
    lognorm_base & L(*si.sides[side].lognorms);
    /* Here, we assume for now that the log norm estimate is exact,
     * i.e., that it produces the correctly rounded l = log_b(F(a,b)).
     * So we're using a straightforward function designed precisely for
     * that in las-norms. Now, in fact, it would be better to call the
     * _real_ function and pick the entry corresponding to this
     * i,j-coordinate. */
    const uint8_t lognorm = L.lognorm(i,j);
    remaining_lognorm[side] = subtract_fb_log(lognorm, rel, si, side,
        (side == sq_side) ? &(sq_fac.facq) : NULL);
    if (remaining_lognorm[side] > L.bound) {
      verbose_output_print(0, VERBOSE_LEVEL, "# DUPECHECK On side %d, remaining lognorm = %" PRId8 " > bound = %" PRId8 "\n",
          side, remaining_lognorm[side], L.bound);
      is_dupe = false;
    }
  }
  verbose_output_print(0, VERBOSE_LEVEL,
      "# DUPECHECK relation had i=%d, j=%u, remaining lognorms %" PRId8 ", %" PRId8 "\n",
      i, j, remaining_lognorm[0], remaining_lognorm[1]);
  if (!is_dupe) {
    return false;
  }

  /* Compute the exact cofactor on each side */
  std::array<cxx_mpz, 2> cof;
  for (int side = 0; side < 2; side++) {
    mpz_set_ui(cof[side], 1);
    const unsigned long fbb = old_si.conf.sides[side].lim;
    unsigned int nb_p = rel.sides[side].size();
    for (unsigned int i = 0; i < nb_p; i++) {
      const unsigned long p = mpz_get_ui(rel.sides[side][i].p);
      int e = rel.sides[side][i].e;
      ASSERT_ALWAYS(e > 0);
      if (p <= fbb) {
        continue;
      }
      // Remove one occurrence of each factor of sq on side sq_side.
      if (side == sq_side) {
        for (auto const & facq : sq_fac.facq) {
          if (p == facq) {
            e = e - 1;
          }
        }
      }
      for (int i = 0; i < e; ++i) {
        mpz_mul_ui(cof[side], cof[side], p);
      }
    }
  }

  /* Check that the cofactors are within the mfb bound */
  for (int side = 0; side < 2; ++side) {
    if (!check_leftover_norm (cof[side], si, side)) {
      verbose_output_vfprint(0, VERBOSE_LEVEL, gmp_vfprintf,
          "# DUPECHECK cofactor %Zd is outside bounds\n",
          (__mpz_struct*) cof[side]);
      return false;
    }
  }

  std::array<std::vector<cxx_mpz>, 2> f;
  int pass = factor_both_leftover_norms(cof, f, si);

  if (pass <= 0) {
    verbose_output_vfprint(0, VERBOSE_LEVEL, gmp_vfprintf,
        "# DUPECHECK norms not both smooth, left over factors: %Zd, %Zd\n",
        (mpz_srcptr) cof[0], (mpz_srcptr) cof[1]);
    return false;
  }

  return true;
}


/* This function decides whether the given (sq,side) was previously
 * sieved (compared to the current special-q stored in si.doing).
 * This takes qmin and qmax into account.
 */
static int
sq_was_previously_sieved (const uint64_t sq, int side, sieve_info const & si){
  cxx_mpz Sq;
  mpz_set_uint64(Sq, sq);
  if (mpz_cmp(si.doing.p, Sq) <= 0) /* we use <= and not < since this
					   function is also called with the
					   current special-q */
    return 0;

  return (sq >= si.conf.sides[side].qmin)
      && (sq <  si.conf.sides[side].qmax);
}

// Warning: this function works with side effects:
//   - it is recursive
//   - it destroys its argument along the way
//   - it allocates the result it returns; the caller must free it.
// Keep only products that fit in 64 bits.
<<<<<<< HEAD
std::vector<sq_with_fac> *
all_multiples(std::vector<uint64_t> & prime_list) {
  if (prime_list.empty()) {
    std::vector<sq_with_fac> * res = new std::vector<sq_with_fac>();
=======
std::vector<sq_with_fac>
all_multiples(std::vector<uint64_t> & prime_list) {
  if (prime_list.empty()) {
    std::vector<sq_with_fac> res;
>>>>>>> cc6bc1ad
    return res;
  }

  uint64_t p = prime_list.back();
  prime_list.pop_back();

  if (prime_list.empty()) {
<<<<<<< HEAD
    std::vector<sq_with_fac> * res = new std::vector<sq_with_fac>();
    std::vector<uint64_t> facq;
    { 
      struct sq_with_fac entry = { 1, facq };
      res->push_back(entry);
    }
    facq.push_back(p);
    { 
      struct sq_with_fac entry = { p, facq };
      res->push_back(entry);
    }
    return res;
  }

  std::vector<sq_with_fac> * res = all_multiples(prime_list);

  size_t L = res->size();
=======
    std::vector<sq_with_fac> res;
    res.push_back(sq_with_fac { 1, std::vector<uint64_t> () });
    res.push_back(sq_with_fac { p, std::vector<uint64_t> (1, p) });
    return res;
  }

  std::vector<sq_with_fac> res = all_multiples(prime_list);

  size_t L = res.size();
>>>>>>> cc6bc1ad
  cxx_mpz pp;
  mpz_set_uint64(pp, p);
  for (size_t i = 0; i < L; ++i) {
    std::vector<uint64_t> facq;
<<<<<<< HEAD
    facq = (*res)[i].facq;
    facq.push_back(p);

    cxx_mpz prod;
    mpz_mul_uint64(prod, pp, (*res)[i].q);
    if (mpz_fits_uint64_p(prod)) {
      uint64_t q = mpz_get_uint64(prod);
      struct sq_with_fac entry = {q, facq};
      res->push_back(entry);
=======
    facq = res[i].facq;
    facq.push_back(p);

    cxx_mpz prod;
    mpz_mul_uint64(prod, pp, res[i].q);
    if (mpz_fits_uint64_p(prod)) {
      uint64_t q = mpz_get_uint64(prod);
      struct sq_with_fac entry = {q, facq};
      res.push_back(entry);
>>>>>>> cc6bc1ad
    }
  }
  return res;
}


/* Return 1 if the relation is probably a duplicate of a relation found
   "earlier", and 0 if it is probably not a duplicate */
int
relation_is_duplicate(relation const& rel, las_info const& las,
                      sieve_info & si)
{
  /* If the special-q does not fit in an unsigned long, we assume it's not a
     duplicate and just move on */
  if (!mpz_fits_uint64_p(si.doing.p)) {
    return false;
  }

  /* If any large prime doesn't fit in an unsigned long, then we assume
   * we don't have a duplicate */
  for(int side = 0 ; side < 2 ; side++) {
    for(unsigned int i = 0 ; i < rel.sides[side].size() ; i++) {
      if (!mpz_fits_uint64_p(rel.sides[side][i].p))
        return false;
    }
  }

  for(int side = 0 ; side < 2 ; side++) {
    // Step 1: prepare a list of potential special-q on this side.
    // They involve only prime factors within the allowed bounds
    std::vector<uint64_t> prime_list;
    for(unsigned int i = 0 ; i < rel.sides[side].size() ; i++) {
      uint64_t p = mpz_get_uint64(rel.sides[side][i].p);

      // can this p be part of valid sq ?
      if (! las.allow_composite_q) {
        if ((p < si.conf.sides[side].qmin) || (p >= si.conf.sides[side].qmax)) {
          continue;
        }
      } else {
        if ((p < las.qfac_min) || (p >= las.qfac_max)) {
          continue;
        }
      }
      // push it in the list of potential factors of sq
      prime_list.push_back(p);
    }
<<<<<<< HEAD
    std::vector<sq_with_fac> * sq_list = all_multiples(prime_list);

    // Step 2: keep only those that have been sieved before current sq.
    std::vector<sq_with_fac> valid_sq;
    for (auto const & sq : (*sq_list)) {
=======
    std::vector<sq_with_fac> sq_list = all_multiples(prime_list);

    // Step 2: keep only those that have been sieved before current sq.
    std::vector<sq_with_fac> valid_sq;
    for (auto const & sq : sq_list) {
>>>>>>> cc6bc1ad
      if (sq_was_previously_sieved(sq.q, side, si)) {
        valid_sq.push_back(sq);
      }
    }
<<<<<<< HEAD
    delete sq_list;
=======
>>>>>>> cc6bc1ad

    // Step 3: emulate sieving for the valid sq, and check if they find
    // our relation.
    for (auto const & sq : valid_sq) {
      bool is_dupe = sq_finds_relation(sq, side, rel, las.nb_threads, si);
      verbose_output_print(0, VERBOSE_LEVEL,
          "# DUPECHECK relation is probably%s a dupe\n",
          is_dupe ? "" : " not");
      if (is_dupe) {
        return true;
      }
    }
  }

  return false;
}<|MERGE_RESOLUTION|>--- conflicted
+++ resolved
@@ -374,17 +374,10 @@
 //   - it destroys its argument along the way
 //   - it allocates the result it returns; the caller must free it.
 // Keep only products that fit in 64 bits.
-<<<<<<< HEAD
-std::vector<sq_with_fac> *
-all_multiples(std::vector<uint64_t> & prime_list) {
-  if (prime_list.empty()) {
-    std::vector<sq_with_fac> * res = new std::vector<sq_with_fac>();
-=======
 std::vector<sq_with_fac>
 all_multiples(std::vector<uint64_t> & prime_list) {
   if (prime_list.empty()) {
     std::vector<sq_with_fac> res;
->>>>>>> cc6bc1ad
     return res;
   }
 
@@ -392,25 +385,6 @@
   prime_list.pop_back();
 
   if (prime_list.empty()) {
-<<<<<<< HEAD
-    std::vector<sq_with_fac> * res = new std::vector<sq_with_fac>();
-    std::vector<uint64_t> facq;
-    { 
-      struct sq_with_fac entry = { 1, facq };
-      res->push_back(entry);
-    }
-    facq.push_back(p);
-    { 
-      struct sq_with_fac entry = { p, facq };
-      res->push_back(entry);
-    }
-    return res;
-  }
-
-  std::vector<sq_with_fac> * res = all_multiples(prime_list);
-
-  size_t L = res->size();
-=======
     std::vector<sq_with_fac> res;
     res.push_back(sq_with_fac { 1, std::vector<uint64_t> () });
     res.push_back(sq_with_fac { p, std::vector<uint64_t> (1, p) });
@@ -420,22 +394,10 @@
   std::vector<sq_with_fac> res = all_multiples(prime_list);
 
   size_t L = res.size();
->>>>>>> cc6bc1ad
   cxx_mpz pp;
   mpz_set_uint64(pp, p);
   for (size_t i = 0; i < L; ++i) {
     std::vector<uint64_t> facq;
-<<<<<<< HEAD
-    facq = (*res)[i].facq;
-    facq.push_back(p);
-
-    cxx_mpz prod;
-    mpz_mul_uint64(prod, pp, (*res)[i].q);
-    if (mpz_fits_uint64_p(prod)) {
-      uint64_t q = mpz_get_uint64(prod);
-      struct sq_with_fac entry = {q, facq};
-      res->push_back(entry);
-=======
     facq = res[i].facq;
     facq.push_back(p);
 
@@ -445,7 +407,6 @@
       uint64_t q = mpz_get_uint64(prod);
       struct sq_with_fac entry = {q, facq};
       res.push_back(entry);
->>>>>>> cc6bc1ad
     }
   }
   return res;
@@ -493,27 +454,15 @@
       // push it in the list of potential factors of sq
       prime_list.push_back(p);
     }
-<<<<<<< HEAD
-    std::vector<sq_with_fac> * sq_list = all_multiples(prime_list);
-
-    // Step 2: keep only those that have been sieved before current sq.
-    std::vector<sq_with_fac> valid_sq;
-    for (auto const & sq : (*sq_list)) {
-=======
     std::vector<sq_with_fac> sq_list = all_multiples(prime_list);
 
     // Step 2: keep only those that have been sieved before current sq.
     std::vector<sq_with_fac> valid_sq;
     for (auto const & sq : sq_list) {
->>>>>>> cc6bc1ad
       if (sq_was_previously_sieved(sq.q, side, si)) {
         valid_sq.push_back(sq);
       }
     }
-<<<<<<< HEAD
-    delete sq_list;
-=======
->>>>>>> cc6bc1ad
 
     // Step 3: emulate sieving for the valid sq, and check if they find
     // our relation.
