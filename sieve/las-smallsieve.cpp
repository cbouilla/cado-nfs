--- conflicted
+++ resolved
@@ -993,13 +993,8 @@
     int logI = si.conf.logI_adjusted;
     bool is_fragment = logI > LOG_BUCKET_REGION;
 
-<<<<<<< HEAD
-    /* TODO: special-q, and 3 !!!! */
 #if 0
-            if (mpz_cmp_ui(si.qbasis.q, p) == 0) continue;
-=======
             if (fbprime_t(mpz_get_ui(si.qbasis.q)) == p) continue;
->>>>>>> cc6bc1ad
 
             /* Don't sieve 3 again as it was pattern-sieved -- unless
              * it's projective, see TODO above. */
@@ -1051,65 +1046,8 @@
     // now. Same for i.
     ASSERT_ALWAYS(!sublatm || ((sublatm & 1) == 1));
 
-<<<<<<< HEAD
     for(size_t index = ssd.resieve_start_offset ; index < ssd.resieve_end_offset ; index++) {
         auto const & ssps(ssd.ssps[index]);
-=======
-    for(size_t index = 0 ; index < ssd.ssp.size() ; index++) {
-        ssp_t const & ssp(ssd.ssp[index]);
-        if (ssp.is_pow2())
-            continue;
-        if (ssp.is_nice()) {
-            if (ssp.is_discarded())
-                continue;
-            const fbprime_t p = ssp.get_p();
-            if (fbprime_t(mpz_get_ui(si.qbasis.q)) == p) {
-                continue;
-            }
-            fbprime_t r = ssp.get_r();
-            WHERE_AM_I_UPDATE(w, p, p);
-            int pos = ssdpos[index];
-            S_ptr = S;
-            ASSERT(pos < (int) p);
-            /* for j even, we sieve only odd index. This translates into loops
-             * which look as follows:
-             *
-             * j even: (sieve only odd index)
-             *   for(index = pos + (p & -!(pos&1)) ; index < I ; index += p+p)
-             *   (where (p & -!(pos&1)) is 0 if pos is odd, and p otherwise)
-             * j odd: (sieve all values of index)
-             *   for(index = pos                  ; index < I ; index += p)
-             *
-             * we may merge the two by setting q=p&-!((j&1)^row0_is_oddj)
-             *
-             * which, when (j+row0_is_oddj) is even, is p, and is 0
-             * otherwise.
-             *
-             * In turn, since q changes for each j, 1 xor within the loop
-             * is enough to make it alternate between 0 and p, once the
-             * starting value is correct.
-             */
-            unsigned int q = p&-!row0_is_oddj;
-            for (unsigned int j = j0; j < j1; j ++) {
-                WHERE_AM_I_UPDATE(w, j, j);
-                for (int i = pos + (q& -!((pos+i_compens_sublat)&1)) ; i < (i1-i0); i += p+q) {
-                    if (LIKELY(S_ptr[i] == 255)) continue;
-                    bucket_update_t<1, primehint_t> prime;
-                    unsigned int x = ((size_t) (j-j0) << logI) + i;
-                    if (resieve_very_verbose) {
-                        verbose_output_print(0, 1, "resieve_small_bucket_region: root %"
-                                FBROOT_FORMAT ",%d divides at x = "
-                                "%d = %u * %u + %d\n",
-                                p, r, x, j, I, i);
-                    }
-                    prime.p = p;
-                    prime.x = x;
-                    ASSERT(prime.p >= si.conf.td_thresh);
-                    BP->push_update(prime);
-                }
-                pos += r;
-                if (pos >= (int) p) pos -= (int) p;
->>>>>>> cc6bc1ad
 
         const fbprime_t p = ssps.get_p();
         fbprime_t r = ssps.get_r();
