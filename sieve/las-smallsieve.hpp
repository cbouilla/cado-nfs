#ifndef LAS_SMALLSIEVE_HPP_
#define LAS_SMALLSIEVE_HPP_

#include <stdarg.h>
#include <vector>
#include "fb-types.h"
#include "macros.h"

/* Structures for small sieve */

#define SSP_POW2        (1u<<0)
#define SSP_PROJ        (1u<<1)
#define SSP_DISCARD_SUBLAT     (1u<<2)
#define SSP_DISCARD_PROJ     (1u<<3)

<<<<<<< HEAD
/* spos_t is in las-forwardtypes.hpp */

=======
/* Simple primes/roots. These are implicitly "nice", i.e., odd primes/powers
   with affine root.
   We also use them only for primes/roots which are sieved in the normal
   one-hit-at-a-time line sieving code. Pattern-sieved stuff is kept in
   ssp_t. */
>>>>>>> d173aeba
class ssp_simple_t {
protected:
    fbprime_t p;
    fbprime_t r;
    fbprime_t offset;
public:
    unsigned char logp;

    ssp_simple_t() : p(0), r(0), offset(0), logp(0) {}
    ssp_simple_t(fbprime_t _p, fbprime_t _r, unsigned char _logp, unsigned int skip)
    : p(_p), r(_r), offset((r*skip)%p), logp(_logp)
    {}
    fbprime_t get_p() const {return p;}
    fbprime_t get_r() const {return r;}
    fbprime_t get_offset() const {return offset;}
    void set_p(const fbprime_t _p) {p = _p;}
    void set_r(const fbprime_t _r) {r = _r;}
    void set_offset(const fbprime_t _offset) {offset = _offset;}
    bool is_nice() const {return true;}
    void print(FILE *) const;
};

class ssp_t : public ssp_simple_t {
    /* ordinary primes. Equation is (i-r*j) = 0 mod p */
    /* p may be a prime power, and even a power of two */
    /* Note that we need three fields for the projective primes anyway,
     * so we may have three here. Yet, admittedly the "offset" field is
     * rather useless. (see ssp_init_oa.)  We can recompute it on the fly
     * when needed.
     */
    unsigned char flags = 0;
public:

    /* Initialization procedures for the ssp data */
    /* Constructor for affine case */
    ssp_t() : ssp_simple_t(), flags(0) {}
    ssp_t(fbprime_t _p, fbprime_t _r, unsigned char _logp, unsigned int skip)
    : ssp_simple_t(_p, _r, _logp, skip)
    {}
    /* Constructor for affine or projective case */
    ssp_t(fbprime_t _p, fbprime_t _r, unsigned char _logp, unsigned int skip, bool proj)
    {
      if (proj || _p % 2 == 0) {
        init_proj(_p, _r, _logp, skip);
      } else {
        /* TODO: How to defer to the other constructor correctly? This here is bad */
        *this = ssp_t(_p, _r, _logp, skip);
      }
    }

    /* We could use the parent class' methods if we get rid of the ASSERT()s */
    fbprime_t get_p() const {ASSERT(!is_proj()); return p;}
    fbprime_t get_r() const {ASSERT(!is_proj()); return r;}
    fbprime_t get_offset() const {ASSERT(!is_proj()); return offset;}

    fbprime_t get_q() const {ASSERT(is_proj()); ASSERT(p > 0); return p;}
    fbprime_t get_g() const {ASSERT(is_proj()); ASSERT(r > 0); return r;}
    fbprime_t get_U() const {ASSERT(is_proj()); return offset;}

    void set_q(const fbprime_t q) {ASSERT(is_proj()); p = q;}
    void set_g(const fbprime_t g) {ASSERT(is_proj()); ASSERT(g > 0); r = g;}
    void set_U(const fbprime_t U) {ASSERT(is_proj()); offset = U;}

    bool is_pow2() const {return (flags & SSP_POW2) != 0;}
    bool is_proj() const {return (flags & SSP_PROJ) != 0;}
    bool is_discarded_sublat() const {return (flags & SSP_DISCARD_SUBLAT) != 0;}
    bool is_discarded_proj() const {return (flags & SSP_DISCARD_PROJ) != 0;}
    bool is_discarded() const {return is_discarded_proj() || is_discarded_sublat();}
    bool is_nice() const {return !is_pow2() && !is_proj() && !is_discarded();}

    void set_pow2() {flags |= SSP_POW2;}
    void set_proj() {flags |= SSP_PROJ;}
    void set_discarded_sublat() {flags |= SSP_DISCARD_SUBLAT;}
    void set_discarded() {flags |= SSP_DISCARD_PROJ;}
    
    void print(FILE *) const;
private:
    void init_proj(fbprime_t p, fbprime_t r, unsigned char _logp,
                   unsigned int skip MAYBE_UNUSED);
};

typedef struct {
    std::vector<ssp_simple_t> ssps;
    std::vector<ssp_t> ssp;
    /* These offsets, relative to the start of ssps, tell which of the ssps
       entries should be used for re-sieving */
    size_t resieve_start_offset, resieve_end_offset;
} small_sieve_data_t;

/* Include this only now, as there's a cross dependency between the two
 * (our prototypes need sieve_info_t, which needs our datatypes...)
 */
#include "las-types.hpp"
#include "bucket.hpp"

extern void small_sieve_info(const char * what, int side, small_sieve_data_t const & r);
extern int small_sieve_dump(FILE *, const char *, va_list);
extern void small_sieve_clear(small_sieve_data_t & ssd);
extern void small_sieve_extract_interval(small_sieve_data_t & r, small_sieve_data_t const & s, int bounds[2]);
extern void small_sieve_init(small_sieve_data_t & ssd, unsigned int interleaving,
                      std::vector<fb_general_entry>::const_iterator fb_start,
                      std::vector<fb_general_entry>::const_iterator fb_end,
                      std::vector<fb_general_entry>::const_iterator resieve_start,
                      std::vector<fb_general_entry>::const_iterator resieve_end,
                      sieve_info const & si, int side);
extern void small_sieve_start(std::vector<spos_t> & ssdpos, small_sieve_data_t & ssd, unsigned int first_region_index, sieve_info const & si);
extern void small_sieve_copy_start(std::vector<spos_t>& res, std::vector<spos_t> const & base, int bounds[2]);
/*
extern void small_sieve_skip_stride(small_sieve_data_t *ssd, spos_t * ssdpos, unsigned int N, unsigned int interleaving, sieve_info const & si);
*/
extern void sieve_small_bucket_region(unsigned char *S, unsigned int N,
                               small_sieve_data_t & ssd,
                               std::vector<spos_t> & ssdpos,
                               sieve_info & si, int side MAYBE_UNUSED,
                               int nthreads,
                               where_am_I & w);

extern void
resieve_small_bucket_region (bucket_primes_t *BP, int N, unsigned char *S,
        small_sieve_data_t & ssd, 
        std::vector<spos_t> & ssdpos,
        sieve_info const & si,
        int interleaving,
        where_am_I& w MAYBE_UNUSED);


#endif	/* LAS_SMALLSIEVE_HPP_ */<|MERGE_RESOLUTION|>--- conflicted
+++ resolved
@@ -12,17 +12,15 @@
 #define SSP_PROJ        (1u<<1)
 #define SSP_DISCARD_SUBLAT     (1u<<2)
 #define SSP_DISCARD_PROJ     (1u<<3)
+#define SSP_ORDINARY3        (1u<<4)
 
-<<<<<<< HEAD
 /* spos_t is in las-forwardtypes.hpp */
 
-=======
 /* Simple primes/roots. These are implicitly "nice", i.e., odd primes/powers
    with affine root.
    We also use them only for primes/roots which are sieved in the normal
    one-hit-at-a-time line sieving code. Pattern-sieved stuff is kept in
    ssp_t. */
->>>>>>> d173aeba
 class ssp_simple_t {
 protected:
     fbprime_t p;
@@ -67,8 +65,16 @@
     {
       if (proj || _p % 2 == 0) {
         init_proj(_p, _r, _logp, skip);
+      } else if (_p == 3) {
+        (ssp_simple_t&)(*this) = ssp_simple_t(_p, _r, _logp, skip);
+        set_ordinary3();
       } else {
-        /* TODO: How to defer to the other constructor correctly? This here is bad */
+        /* TODO: How to defer to the other constructor correctly? This
+         * here is bad
+         *
+         * (would it do to defer to the other ctor as a default, and then
+         * do this ? or would a move-ctor do the Right Thing ?)
+         * */
         *this = ssp_t(_p, _r, _logp, skip);
       }
     }
@@ -87,6 +93,7 @@
     void set_U(const fbprime_t U) {ASSERT(is_proj()); offset = U;}
 
     bool is_pow2() const {return (flags & SSP_POW2) != 0;}
+    bool is_ordinary3() const {return (flags & SSP_ORDINARY3) != 0;}
     bool is_proj() const {return (flags & SSP_PROJ) != 0;}
     bool is_discarded_sublat() const {return (flags & SSP_DISCARD_SUBLAT) != 0;}
     bool is_discarded_proj() const {return (flags & SSP_DISCARD_PROJ) != 0;}
@@ -94,6 +101,7 @@
     bool is_nice() const {return !is_pow2() && !is_proj() && !is_discarded();}
 
     void set_pow2() {flags |= SSP_POW2;}
+    void set_ordinary3() {flags |= SSP_ORDINARY3;}
     void set_proj() {flags |= SSP_PROJ;}
     void set_discarded_sublat() {flags |= SSP_DISCARD_SUBLAT;}
     void set_discarded() {flags |= SSP_DISCARD_PROJ;}
@@ -128,7 +136,7 @@
                       std::vector<fb_general_entry>::const_iterator resieve_start,
                       std::vector<fb_general_entry>::const_iterator resieve_end,
                       sieve_info const & si, int side);
-extern void small_sieve_start(std::vector<spos_t> & ssdpos, small_sieve_data_t & ssd, unsigned int first_region_index, sieve_info const & si);
+extern void small_sieve_start(std::vector<spos_t> & ssdpos, std::vector<spos_t> & rsdpos, small_sieve_data_t & ssd, unsigned int first_region_index, sieve_info const & si);
 extern void small_sieve_copy_start(std::vector<spos_t>& res, std::vector<spos_t> const & base, int bounds[2]);
 /*
 extern void small_sieve_skip_stride(small_sieve_data_t *ssd, spos_t * ssdpos, unsigned int N, unsigned int interleaving, sieve_info const & si);
