--- conflicted
+++ resolved
@@ -1,12 +1,8 @@
 #ifndef LAS_CONFIG_H_
 #define LAS_CONFIG_H_
 
-<<<<<<< HEAD
-#include "cado.h"
 #include <stddef.h>
 
-=======
->>>>>>> 95bb2690
 #ifdef HAVE_SSE2
 #define SSE_NORM_INIT
 #endif
