--- conflicted
+++ resolved
@@ -659,12 +659,8 @@
 
 template<int LEVEL>
 class plattices_vector_t:
-<<<<<<< HEAD
         public std::vector<plattice_enumerator<LEVEL>> {
-=======
-        public std::vector<plattice_enumerate_t> {
     /* The index here is the global index, across all fb parts */
->>>>>>> 25ccbc58
     slice_index_t index;
     double weight;
 public:
