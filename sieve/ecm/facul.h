#ifndef FACUL_H
#define FACUL_H

#include <stdio.h>
#include <stdint.h>
#include <gmp.h>
//{{to define modset_t
#include "modredc_ul.h"
#include "modredc_15ul.h"
#include "modredc_2ul2.h"
#include "mod_mpz.h"
//}}

#define PM1_METHOD 1
#define PP1_27_METHOD 2
#define PP1_65_METHOD 3
#define EC_METHOD 4
#define MPQS_METHOD 5

/* TODO */
/* #define ECM_MONT_METHOD xxx */
/* #define ECM_TWED_METHOD xxx */

/* we should have FACUL_NOT_SMOOTH < 0, FACUL_MAYBE = 0,
   and FACUL_SMOOTH, FACUL_AUX >= 1 */
#define FACUL_NOT_SMOOTH (-1)
#define FACUL_MAYBE (0)
#define FACUL_SMOOTH (1)
#define FACUL_AUX (2)

#define STATS_LEN 128

/* We authorize at most NB_MAX_METHODS different methods in our
 * strategies. For the descent, we do have an interest in raising this
 * number somewhat.
 */
#define NB_MAX_METHODS 400

typedef struct {
  long method; /* Which method to use (P-1, P+1 or ECM) */
  void *plan;  /* Parameters for that method */
} facul_method_t;


/* All prime factors in the input number must be > fb. A factor of the 
   input number is assumed to be prime if it is < fb^2.
   The input number is taken to be not smooth if it has a 
   prime factor > 2^lpb. */

typedef struct {
  unsigned long lpb;        /* Large prime bound 2^lpb */
  double assume_prime_thresh; /* The factor base bound squared.
                               We assume that primes <= fbb have already been 
                               removed, thus any factor <= assume_prime_thresh 
                               is assumed prime without further test. */
  double BBB;               /* The factor base bound cubed. */
  facul_method_t *methods;  /* List of methods to try */
} facul_strategy_t;

#ifdef __cplusplus
extern "C" {
#endif



typedef struct {
  facul_method_t* method;
  int side; /* To know on which side this method will be applied */
  int is_the_last; /* To know if this method is the last on its side
		      (used when you chain methods).  */
}facul_method_side_t;

typedef struct {
  unsigned long lpb[2];        /* Large prime bounds 2^lpb */
  double assume_prime_thresh[2]; /* The factor base bounds squared.
				    We assume that primes <= fbb have
				    already been removed, thus any
				    factor <= assume_prime_thresh is
				    assumed prime without further
				    test. */
  double BBB[2];               /* The factor base bounds cubed. */
  unsigned int mfb[2];        /* The cofactor bounds.*/
  facul_method_side_t ***methods;  /* List of methods to factor each pair
				      of cofactors.*/
  facul_method_t* precomputed_methods;  /* Optimization for
					   facul_make_strategies ().*/

  facul_method_side_t * uniform_strategy[2]; /* this is 0 if we have a
                                                strategy file, and 1 if we
                                                just have a uniform
                                                one-size-fits-all strategy.
                                                In the latter case, we avoid
                                                most of the allocation */
} facul_strategies_t;


struct modset_t {
  /* The arith variable tells which modulus type has been initialised for 
     arithmetic. It has a value of CHOOSE_NONE if no modulus currently 
     initialised. */
  enum {
      CHOOSE_NONE,
      CHOOSE_UL,
      CHOOSE_15UL,
      CHOOSE_2UL2,
      CHOOSE_MPZ,
  } arith;

  modulusredcul_t m_ul;
  modulusredc15ul_t m_15ul;
  modulusredc2ul2_t m_2ul2;
  modulusmpz_t m_mpz;
};


void
modset_clear (struct modset_t *);


facul_method_t* facul_make_default_strategy (int, const int);
<<<<<<< HEAD
facul_method_t*
facul_make_aux_methods (int n, unsigned int already_used, const int verbose);
void facul_clear_aux_methods (facul_method_t*);
=======
void facul_clear_methods (facul_method_t*);
>>>>>>> 17c31b82

int nb_curves (unsigned int);
int nb_curves90 (const unsigned int lpb);
int nb_curves95 (const unsigned int lpb);
facul_strategy_t * facul_make_strategy (unsigned long, unsigned int, int, int);
void facul_clear_strategy (facul_strategy_t *);
void facul_print_stats (FILE *);
int facul (mpz_t *, const mpz_t, const facul_strategy_t *);

facul_strategies_t* facul_make_strategies (unsigned long, unsigned int,
					   unsigned int, unsigned long,
					   unsigned int, unsigned int,
					   int, int, FILE*, const int);

void facul_clear_strategies (facul_strategies_t*);

int
facul_fprint_strategies (FILE*, facul_strategies_t* );


void
modset_clear (struct modset_t *modset);

void modset_get_z (mpz_t, const struct modset_t*);

int*
facul_both (mpz_t**, mpz_t* ,
	    const facul_strategies_t *, int*);

// In ecm/makeplan.c
// Should be called at the very end, to clear global variables.
void free_saved_chains();

#ifdef __cplusplus
}
#endif

#endif /* FACUL_H */<|MERGE_RESOLUTION|>--- conflicted
+++ resolved
@@ -118,17 +118,9 @@
 
 
 facul_method_t* facul_make_default_strategy (int, const int);
-<<<<<<< HEAD
-facul_method_t*
-facul_make_aux_methods (int n, unsigned int already_used, const int verbose);
-void facul_clear_aux_methods (facul_method_t*);
-=======
 void facul_clear_methods (facul_method_t*);
->>>>>>> 17c31b82
 
 int nb_curves (unsigned int);
-int nb_curves90 (const unsigned int lpb);
-int nb_curves95 (const unsigned int lpb);
 facul_strategy_t * facul_make_strategy (unsigned long, unsigned int, int, int);
 void facul_clear_strategy (facul_strategy_t *);
 void facul_print_stats (FILE *);
