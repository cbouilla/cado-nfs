#define __STDCPP_MATH_SPEC_FUNCS__ 201003L
#define __STDCPP_WANT_MATH_SPEC_FUNCS__ 1       /* for expint() */
/* the macro above is for #include <cmath> -- however it must happen
 * first, because it may well be that one of the intermediary headers
 * pull stuff that is dependent on this flag.
 */
#include "cado.h"
#include <stdint.h>     /* AIX wants it first (it's a bug) */
#include <stdio.h>
#include <stdlib.h>
#include <string.h>
#include <inttypes.h> /* for PRIx64 macro and strtoumax */
#include <cmath>   // for ceiling, floor in cfrac
#include <ctype.h>
#include <float.h>
#include <fcntl.h>   /* for _O_BINARY */
#include <stdarg.h> /* Required so that GMP defines gmp_vfprintf() */
#include <algorithm>
#include <vector>
#include <sstream>  /* for c++ string handling */
#include <iterator> /* ostream_iterator */
#include <thread> /* we use std::thread for las sub-jobs */
#include <iomanip> /* std::setprecision, std::fixed */
#include "threadpool.hpp"
#include "fb.hpp"
#include "portability.h"
#include "utils.h"           /* lots of stuff */
#include "relation.hpp"
#include "ecm/facul.hpp"
#include "bucket.hpp"
#include "trialdiv.hpp"
#include "las-config.h"
#include "las-info.hpp"
#include "las-coordinates.hpp"
#include "las-debug.hpp"
#include "las-duplicate.hpp"
#include "las-report-stats.hpp"
#include "las-norms.hpp"
#include "las-unsieve.hpp"
#include "las-arith.hpp"
#include "las-plattice.hpp"
#include "las-qlattice.hpp"
#include "las-smallsieve.hpp"
#include "las-descent-trees.hpp"
#include "las-cofactor.hpp"
#include "las-fill-in-buckets.hpp"
#include "las-threads.hpp"
#include "las-todo-entry.hpp"
#include "las-choose-sieve-area.hpp"
#include "las-auxiliary-data.hpp"
#include "las-process-bucket-region.hpp"
#include "las-galois.hpp"
#include "las-parallel.hpp"

#include "memusage.h"
#include "tdict.hpp"
#ifdef  DLP_DESCENT
#include "las-dlog-base.hpp"
#endif

#ifdef HAVE_SSE41
/* #define SSE_SURVIVOR_SEARCH 1 */
#include <smmintrin.h>
#endif

size_t base_memory = 0;
int recursive_descent = 0;
int prepend_relation_time = 0;
int exit_after_rel_found = 0;
int allow_largesq = 0;
int sync_at_special_q = 0;
int trialdiv_first_side = 0;

double general_grace_time_ratio = DESCENT_DEFAULT_GRACE_TIME_RATIO;

double tt_qstart;

/*****************************/

/*}}}*/


/*{{{ stuff related to las output: -out, -stats-stderr, and so on. */
struct las_augmented_output_channel {
    int verbose = 1;
    /* outputname is owned by pl, and output by the libc. We want to
     * control when these get released, with the release() function */
    FILE *output = NULL;
    const char * outputname = NULL; /* keep track of whether it's gzipped or not */
    void set(cxx_param_list & pl);
    void release();
    void fflush();
    static void declare_usage(cxx_param_list & pl);
    static void configure_aliases(cxx_param_list &) { }
    static void configure_switches(cxx_param_list & pl);
};

las_augmented_output_channel las_output;

static void las_verbose_enter(cxx_param_list & pl, FILE * output, int verbose)
{
    verbose_interpret_parameters(pl);
    verbose_output_init(NR_CHANNELS);
    verbose_output_add(0, output, verbose + 1);
    verbose_output_add(1, stderr, 1);
    /* Channel 2 is for statistics. We always print them to las' normal output */
    verbose_output_add(2, output, 1);
    if (param_list_parse_switch(pl, "-stats-stderr")) {
        /* If we should also print stats to stderr, add stderr to channel 2 */
        verbose_output_add(2, stderr, 1);
    }
#ifdef TRACE_K
    const char *trace_file_name = param_list_lookup_string(pl, "traceout");
    FILE *trace_file = stderr;
    if (trace_file_name != NULL) {
        trace_file = fopen(trace_file_name, "w");
        DIE_ERRNO_DIAG(trace_file == NULL, "fopen", trace_file_name);
    }
    verbose_output_add(TRACE_CHANNEL, trace_file, 1);
#endif
}
typedef int (*sortfunc_t) (const void *, const void *);
static int pmpz_cmp(const mpz_t *a, const mpz_t *b) {
    return mpz_cmp(*a, *b) < 0 ? -1 : 1;
}
static int roots_for_composite_q_sorted(mpz_t* roots, mpz_poly_srcptr f,
        const mpz_t q, const unsigned long * fac_q)
{
    int nroots = roots_for_composite_q(roots,f,q,fac_q);
    if (roots && nroots)
        qsort(roots, nroots, sizeof(mpz_t), (sortfunc_t) &pmpz_cmp);
    return nroots;
}


static void las_verbose_leave()
{
    verbose_output_clear();
}

void las_augmented_output_channel::fflush()
{
    verbose_output_start_batch();
    ::fflush(output);
    verbose_output_end_batch();
}

void las_augmented_output_channel::set(cxx_param_list & pl)
{
    ASSERT_ALWAYS(output == NULL);
    output = stdout;
    outputname = param_list_lookup_string(pl, "out");
    if (outputname) {
	if (!(output = fopen_maybe_compressed(outputname, "w"))) {
	    fprintf(stderr, "Could not open %s for writing\n", outputname);
	    exit(EXIT_FAILURE);
	}
    }
    verbose = param_list_parse_switch(pl, "-v");
    setvbuf(output, NULL, _IOLBF, 0);      /* mingw has no setlinebuf */
    las_verbose_enter(pl, output, verbose);

    param_list_print_command_line(output, pl);
    las_display_config_flags();
}

/* This cannot be a dtor because las_output is a global, and it holds
 * references to pl which is local -- Thus we want to control the exact
 * time where fclose is called.
 */
void las_augmented_output_channel::release()
{
    if (outputname)
        fclose_maybe_compressed(output, outputname);
    las_verbose_leave();
    outputname = NULL;
}


void las_augmented_output_channel::configure_switches(cxx_param_list & pl)
{
<<<<<<< HEAD
    /* If we still have entries in the stack, don't add more now */
    if (!las.todo.empty())
        return 1;

    cxx_mpz & q0 = las.todo_q0;
    cxx_mpz & q1 = las.todo_q1;

    int qside = las.config_pool.base.side;

    mpz_poly_ptr f = las.cpoly->pols[qside];

    // FIXME: only 3 factors in composite q !!!!
    cxx_mpz roots[MAX_DEGREE*MAX_DEGREE*MAX_DEGREE];
    unsigned long fac_q[10];

    if (mpz_cmp_ui(q0, 0) == 0) {
        parse_command_line_q0_q1(las, q0, fac_q, q1, pl, qside);
        if (las.random_sampling) {
            cxx_mpz q1_restrict = bound_following_previous_legitimate_specialq_withroots(q1, f, las);
            /* so now if we pick an integer in [q0, q1[, then its nextprime(x-1)
             * will be in [q0, q1_orig[, which is what we look for,
             * really.
             */
            if (mpz_cmp(q0, q1_restrict) > 0) {
                gmp_fprintf(stderr, "Error: range [%Zd,%Zd[ contains no prime with roots mod f\n",
                        (mpz_srcptr) q0,
                        (mpz_srcptr) q1);
                exit(EXIT_FAILURE);
            }
            q1 = q1_restrict;
        }
    }

    if (!las.random_sampling) {
        /* We're going to process the sq's and put them into the list
           The loop processes all special-q in [q0, q1]. On loop entry, the value
           in q0 is known to be a legitimate special-q and its factorization is in
           fac_q. */

        /* handy aliases */
        mpz_ptr q = q0;

        struct q_r_pair {
            cxx_mpz q;
            cxx_mpz r;
            q_r_pair(const mpz_t _q, const mpz_t _r) {
                mpz_set(q, _q);
                mpz_set(r, _r);
            }
        };

        std::vector<q_r_pair> my_list;

        int nb_no_roots = 0;
        int nb_rootfinding = 0;
        /* If nq_max is specified, then q1 has no effect, even though it
         * has been set equal to q */
        for ( ; (las.nq_max < UINT_MAX || mpz_cmp(q, q1) < 0) &&
                las.nq_pushed + my_list.size() < las.nq_max ; )
        {
            int nroots;
            if (!las.allow_composite_q) {
                nroots = mpz_poly_roots ((mpz_t*)roots, f, q);
            } else {
                nroots = roots_for_composite_q_sorted((mpz_t *)roots, f, q, &fac_q[0]);
            }

            nb_rootfinding++;
            if (nroots == 0) nb_no_roots++;

            if (las.galois != NULL)
                nroots = skip_galois_roots(nroots, q, (mpz_t*)roots, las.galois);

            for (int i = 0; i < nroots; ++i) {
                q_r_pair qr(q, roots[i]);
                my_list.push_back(qr);
            }
            next_legitimate_specialq(q, fac_q, q, 1, las);
        }

        if (nb_no_roots) {
            verbose_output_vfprint(0, 1, gmp_vfprintf, "# polynomial has no roots for %d of the %d primes that were tried\n", nb_no_roots, nb_rootfinding);
        }

        // Truncate to nq_max if necessary and push the sq in reverse
        // order, because they are processed via a stack (required for
        // the descent).
        int push_here = my_list.size();
        if (las.nq_max < UINT_MAX)
            push_here = std::min(push_here, int(las.nq_max - las.nq_pushed));
        for(int i = 0 ; i < push_here ; i++) {
            las.nq_pushed++;
            int ind = push_here-i-1;
            las_todo_push(las, my_list[ind].q, my_list[ind].r, qside);
        }
    } else { /* random sampling case */
        /* we care about being uniform here */
        cxx_mpz q;
        cxx_mpz diff;
        mpz_sub(diff, q1, q0);
        ASSERT_ALWAYS(las.nq_pushed == 0 || las.nq_pushed == las.nq_max);
	unsigned long n = las.nq_max;
        for ( ; las.nq_pushed < n ; ) {
            /* try in [q0 + k * (q1-q0) / n, q0 + (k+1) * (q1-q0) / n[ */
            cxx_mpz q0l, q1l;
	    /* we use k = n-1-nq_pushed instead of k=nq_pushed so that
	       special-q's are sieved in increasing order */
	    unsigned long k = n - 1 - las.nq_pushed;
            mpz_mul_ui(q0l, diff, k);
            mpz_mul_ui(q1l, diff, k + 1);
            mpz_fdiv_q_ui(q0l, q0l, n);
            mpz_fdiv_q_ui(q1l, q1l, n);
            mpz_add(q0l, q0, q0l);
            mpz_add(q1l, q0, q1l);

            mpz_sub(q, q1l, q0l);
            mpz_urandomm(q, las.rstate, q);
            mpz_add(q, q, q0l);
            next_legitimate_specialq(q, fac_q, q, 0, las);
            int nroots;
            if (!las.allow_composite_q) {
                nroots = mpz_poly_roots ((mpz_t*)roots, f, q);
            } else {
                nroots = roots_for_composite_q_sorted((mpz_t *)roots, f, q, fac_q);
            }
            if (!nroots) continue;
            if (las.galois != NULL)
                nroots = skip_galois_roots(nroots, q, (mpz_t*)roots, las.galois);
            unsigned long i = gmp_urandomm_ui(las.rstate, nroots);
            las.nq_pushed++;
            las_todo_push(las, q, roots[i], qside);
        }
    }

    return las.todo.size();
=======
    param_list_configure_switch(pl, "-stats-stderr", NULL);
    param_list_configure_switch(pl, "-v", NULL);
>>>>>>> 7f9fd725
}

void las_augmented_output_channel::declare_usage(cxx_param_list & pl)
{
    param_list_decl_usage(pl, "v",    "verbose mode, also prints sieve-area checksums");
    param_list_decl_usage(pl, "out",  "filename where relations are written, instead of stdout");
#ifdef TRACE_K
    param_list_decl_usage(pl, "traceout", "Output file for trace output, default: stderr");
#endif
    param_list_decl_usage(pl, "stats-stderr", "print stats to stderr in addition to stdout/out file");
}
/*}}}*/



/* {{{ apply_buckets */
template <typename HINT>
#ifndef TRACE_K
/* backtrace display can't work for static symbols (see backtrace_symbols) */
NOPROFILE_STATIC
#endif
void
apply_one_update (unsigned char * const S,
        bucket_update_t<1, HINT> const & u,
        const unsigned char logp, where_am_I & w)
{
  WHERE_AM_I_UPDATE(w, h, u.hint_for_where_am_i());
  WHERE_AM_I_UPDATE(w, x, u.x);
  sieve_increase(S + u.x, logp, w);
}

template <typename HINT>
#ifndef TRACE_K
/* backtrace display can't work for static symbols (see backtrace_symbols) */
NOPROFILE_STATIC
#endif
void
apply_one_bucket (unsigned char *S,
        bucket_array_t<1, HINT> const &BA, const int i,
        fb_factorbase::slicing::part const & fbp, where_am_I & w)
{
  WHERE_AM_I_UPDATE(w, p, 0);

  /* The slice indices are only fake indices in this case. So we must not
   * instantiate this code ! */
  static_assert(!std::is_same<HINT, logphint_t>::value, "This code must not be instantiated with hint type logphint_t");
  static_assert(!std::is_same<HINT, longhint_t>::value, "This code must not be instantiated with hint type longhint_t");

  for (slice_index_t i_slice = 0; i_slice < BA.get_nr_slices(); i_slice++) {
      auto sl = BA.slice_range(i, i_slice);
      auto it = sl.begin();
      auto it_end = sl.end();

    const slice_index_t slice_index = BA.get_slice_index(i_slice);
    const unsigned char logp = fbp[slice_index].get_logp();

    /* TODO: the code below is quite possibly correct, except perhaps for the
     * treatment of where_am_I stuff. I get inconsistent
     * reports, esp when I vary the number of threads.
     */
#if 1
    const bucket_update_t<1, HINT> *next_align;
    if (sizeof(bucket_update_t<1, HINT>) == 4) {
      next_align = (bucket_update_t<1, HINT> *) (((size_t) it + 0x3F) & ~((size_t) 0x3F));
      if (UNLIKELY(next_align > it_end)) next_align = it_end;
    } else {
      next_align = it_end;
    }

    while (it != next_align)
      apply_one_update<HINT> (S, *it++, logp, w);

    while (it + 16 <= it_end) {
      uint64_t x0, x1, x2, x3, x4, x5, x6, x7;
      uint16_t x;
#ifdef HAVE_SSE2
#if defined(__ICC) || defined(__INTEL_COMPILER)
      /* https://gcc.gnu.org/bugzilla/show_bug.cgi?id=45414 */
      _mm_prefetch(((const char *) it)+256, _MM_HINT_NTA);
#else
      _mm_prefetch(((unsigned char *) it)+256, _MM_HINT_NTA);
#endif
#endif
      x0 = ((uint64_t *) it)[0];
      x1 = ((uint64_t *) it)[1];
      x2 = ((uint64_t *) it)[2];
      x3 = ((uint64_t *) it)[3];
      x4 = ((uint64_t *) it)[4];
      x5 = ((uint64_t *) it)[5];
      x6 = ((uint64_t *) it)[6];
      x7 = ((uint64_t *) it)[7];
      it += 16;
      __asm__ __volatile__ (""); /* To be sure all x? are read together in one operation */
#ifdef CADO_LITTLE_ENDIAN
#define INSERT_2_VALUES(X) do {						\
	(X) >>= 16; x = (uint16_t) (X);					\
	WHERE_AM_I_UPDATE(w, x, x); sieve_increase(S + x, logp, w);	\
	(X) >>= 32;							\
	WHERE_AM_I_UPDATE(w, x, X); sieve_increase(S + (X), logp, w);	\
      } while (0);
#else
#define INSERT_2_VALUES(X) do {						\
	x = (uint16_t) (X);						\
	WHERE_AM_I_UPDATE(w, x, x); sieve_increase(S + x, logp, w);	\
	(X) >>= 32; x = (uint16_t) (X);					\
	WHERE_AM_I_UPDATE(w, x, x); sieve_increase(S + x, logp, w);	\
      } while (0);

#endif
      INSERT_2_VALUES(x0);
      INSERT_2_VALUES(x1);
      INSERT_2_VALUES(x2);
      INSERT_2_VALUES(x3);
      INSERT_2_VALUES(x4);
      INSERT_2_VALUES(x5);
      INSERT_2_VALUES(x6);
      INSERT_2_VALUES(x7);
    }
#endif
    while (it != it_end)
      apply_one_update<HINT> (S, *it++, logp, w);
  }
}

// Create the four instances, longhint_t and logphint_t are specialized.
template 
void apply_one_bucket<shorthint_t> (unsigned char *S,
        const bucket_array_t<1, shorthint_t> &BA, const int i,
        fb_factorbase::slicing::part const & fbp, where_am_I & w);

template 
void apply_one_bucket<emptyhint_t> (unsigned char *S,
        const bucket_array_t<1, emptyhint_t> &BA, const int i,
        fb_factorbase::slicing::part const & fbp, where_am_I & w);

template <>
void apply_one_bucket<longhint_t> (unsigned char *S,
        const bucket_array_t<1, longhint_t> &BA, const int i,
        fb_factorbase::slicing::part const & fbp, where_am_I & w)
{
    WHERE_AM_I_UPDATE(w, p, 0);
    // There is only one fb_slice. Slice indices are embedded in the hints.
    ASSERT(BA.get_nr_slices() == 1);
    ASSERT(BA.get_slice_index(0) == std::numeric_limits<slice_index_t>::max());
    for(auto const & it : BA.slice_range(i, 0)) {
        slice_index_t index = it.index;
        const unsigned char logp = fbp[index].get_logp();
        apply_one_update<longhint_t> (S, it, logp, w);
    }
}
template <>
void apply_one_bucket<logphint_t> (unsigned char *S,
        const bucket_array_t<1, logphint_t> &BA, const int i,
        fb_factorbase::slicing::part const &, where_am_I & w)
{
    WHERE_AM_I_UPDATE(w, p, 0);
    // There is only one fb_slice. logp's are embedded in the hints.
    ASSERT(BA.get_nr_slices() == 1);
    ASSERT(BA.get_slice_index(0) == std::numeric_limits<slice_index_t>::max());
    for(auto const & it : BA.slice_range(i, 0)) {
        apply_one_update<logphint_t> (S, it, it.logp, w);
    }
}
/* }}} */

/* {{{ Trial division */
typedef std::vector<uint64_t> factor_list_t;

static void 
factor_list_add(factor_list_t & fl, const uint64_t p)
{
    fl.push_back(p);
}

bool
factor_list_contains(factor_list_t const & fl, const uint64_t p)
{
    return std::find(fl.begin(), fl.end(), p) != fl.end();
}

// print a comma-separated list of factors.
// returns the number of factor printed (in particular, a comma is needed
// after this output only if the return value is non zero)
int factor_list_fprint(FILE *f, factor_list_t const & fl) {
    for(size_t i = 0; i < fl.size(); ++i) {
        if (i) fprintf(f, ",");
        fprintf(f, "%" PRIx64, fl[i]);
    }
    return fl.size();
}


static const int bucket_prime_stats = 0;
static long nr_bucket_primes = 0;
static long nr_bucket_longhints = 0;
static long nr_div_tests = 0;
static long nr_composite_tests = 0;
static long nr_wrap_was_composite = 0;
/* The entries in BP must be sorted in order of increasing x */
static void
divide_primes_from_bucket (factor_list_t & fl, mpz_t norm, const unsigned int N, const unsigned int x,
                           bucket_primes_t *BP, const int very_verbose)
{
  while (!BP->is_end()) {
      const bucket_update_t<1, primehint_t> prime = BP->get_next_update();
      if (prime.x > x)
        {
          BP->rewind_by_1();
          break;
        }
      if (prime.x == x) {
          if (bucket_prime_stats) nr_bucket_primes++;
          const unsigned long p = prime.p;
          if (very_verbose) {
              verbose_output_vfprint(0, 1, gmp_vfprintf,
                                     "# N = %u, x = %d, dividing out prime hint p = %lu, norm = %Zd\n",
                                     N, x, p, norm);
          }
          /* If powers of a prime p get bucket-sieved and more than one such
              power hits, then the second (and later) hints will find a
              cofactor that already had all powers of p divided out by the
              loop below that removes multiplicities. Thus, if a prime does
              not divide, we check whether it was divided out before (and thus
              is in the factors list) */
          if (UNLIKELY(!mpz_divisible_ui_p (norm, p))) {
              if(!factor_list_contains(fl, p)) {
                  verbose_output_print(1, 0,
                           "# Error, p = %lu does not divide at (N,x) = (%u,%d)\n",
                           p, N, x);
                  abort();
              } else {
                  verbose_output_print(0, 2,
                           "# Note (harmless): p = %lu does not divide at (N,x) = (%u,%d), was divided out before\n",
                           p, N, x);
              }
          } else do {
              /* Remove powers of prime divisors */
              factor_list_add(fl, p);
              mpz_divexact_ui (norm, norm, p);
              /* Lacking bucket-sieving for powers, we have to check for
               * divisibility once again */
          } while (mpz_divisible_ui_p (norm, p));
      }
  }
}


/* The entries in BP must be sorted in order of increasing x */
static void
divide_hints_from_bucket (factor_list_t &fl, mpz_t norm, const unsigned int N, const unsigned int x,
                          bucket_array_complete *purged,
                          fb_factorbase::slicing const & fbs,
                          const int very_verbose)
{
  while (!purged->is_end()) {
      const bucket_update_t<1, longhint_t> complete_hint = purged->get_next_update();
      if (complete_hint.x > x)
        {
          purged->rewind_by_1();
          break;
        }
      if (complete_hint.x == x) {
          if (bucket_prime_stats) nr_bucket_longhints++;
          fb_slice_interface const & fb_slice = fbs[complete_hint.index];
          const unsigned long p = fb_slice.get_prime(complete_hint.hint);
          if (very_verbose) {
              const unsigned char k = fb_slice.get_k(complete_hint.hint);
              verbose_output_print(0, 1,
                                   "# N = %u, x = %d, dividing out fb_slice hint, "
                                   "index = %lu offset = %lu ",
                                   N, x, (unsigned long) complete_hint.index,
                                   (unsigned long) complete_hint.hint);
              if (fb_slice.is_general()) {
                  verbose_output_print(0, 1, "(general)");
              } else {
                  verbose_output_print(0, 1, "(%d roots)", fb_slice.get_nr_roots());
              }
              verbose_output_vfprint(0, 1, gmp_vfprintf,
                                     ", q = %lu^%hhu, norm = %Zd\n",
                                     p, k, norm);
          }
          if (UNLIKELY(!mpz_divisible_ui_p (norm, p))) {
              if (!factor_list_contains(fl, p)) {
                  verbose_output_print(1, 0,
                           "# Error, p = %lu does not divide at (N,x) = (%u,%d)\n",
                           p, N, x);
                  abort();
              } else {
                  verbose_output_print(0, 2,
                           "# Note (harmless): p = %lu (from hint) does not divide at (N,x) = (%u,%d), was divided out before\n",
                           p, N, x);
              }
          } else do {
              factor_list_add(fl, p);
              mpz_divexact_ui (norm, norm, p);
          } while (mpz_divisible_ui_p (norm, p));
      }
  }
}

/* Extract all known primes (from bucket and small sieves) from the norm.
 * It also removes all the tiny factors that were not resieved and are
 * therefore trial-divided. (see -ththresh parameter)
 *
 * Note: there is another function trialdiv() without underscore that
 * does just the second step.
 */
NOPROFILE_STATIC void
divide_known_primes (std::vector<uint64_t> & fl, cxx_mpz & norm, const unsigned int N, unsigned int x,
           const bool handle_2, bucket_primes_t *primes,
           bucket_array_complete *purged,
	   trialdiv_data const & td,
           int64_t a, uint64_t b,
           fb_factorbase::slicing const & fbs)
{
#ifdef TRACE_K
    const int trial_div_very_verbose = trace_on_spot_ab(a,b);
#else
    const int trial_div_very_verbose = 0;
#endif

    if (trial_div_very_verbose) {
        verbose_output_start_batch();
        verbose_output_print(TRACE_CHANNEL, 0, "# divide_known_primes() entry, N = %u, x = %d, a = %" PRId64 ", b = %" PRIu64 ", norm = ", N, x, a, b);
        verbose_output_vfprint(TRACE_CHANNEL, 0, gmp_vfprintf, "%Zd\n", (mpz_srcptr) norm);
    }

    // handle 2 separately, if it is in fb
    if (handle_2) {
        int bit = mpz_scan1(norm, 0);
        for (int i = 0; i < bit; ++i)
            fl.push_back(2);
        if (trial_div_very_verbose)
            verbose_output_vfprint(TRACE_CHANNEL, 0, gmp_vfprintf, "# x = %d, dividing out 2^%d, norm = %Zd\n", x, bit, (mpz_srcptr) norm);
        mpz_tdiv_q_2exp(norm, norm, bit);
    }

    // remove primes in "primes" that map to x
    divide_primes_from_bucket (fl, norm, N, x, primes, trial_div_very_verbose);
    size_t nf_divide_primes = fl.size();

    // now remove prime hints in "purged". If we had no factor base, then
    // we really should have an empty list here.
    divide_hints_from_bucket (fl, norm, N, x, purged, fbs, trial_div_very_verbose);
    size_t nf_divide_hints = fl.size();

    if (trial_div_very_verbose)
        verbose_output_vfprint(TRACE_CHANNEL, 0, gmp_vfprintf, "# x = %d, after dividing out bucket/resieved norm = %Zd\n", x, (mpz_srcptr) norm);

    /* Trial divide primes with precomputed tables */

    if (trial_div_very_verbose) {
        std::ostringstream os;
        for(auto p : td) os << " " << p.p;
        verbose_output_print(TRACE_CHANNEL, 0, "# Trial division by%s\n",
                os.str().c_str());
    }

    td.trial_divide(fl, norm);
    size_t nf_td = fl.size();

    if (trial_div_very_verbose) {
        std::ostringstream os;
        size_t i = 0;
        if (i < nf_divide_primes) {
            os << " [resieved:";
            for( ; i < nf_divide_primes ; ++i) os << " " << fl[i];
            os << "]";
        }
        if (i < nf_divide_hints) {
            os << " [hints:";
            for( ; i < nf_divide_hints ; ++i) os << " " << fl[i];
            os << "]";
        }
        if (i < nf_td) {
            os << " [trialdiv:";
            for( ; i < nf_td ; ++i) os << " " << fl[i];
            os << "]";
        }
        verbose_output_print(TRACE_CHANNEL, 0, "# %zu factors found:%s\n",
                fl.size(), os.str().c_str());
        verbose_output_vfprint(TRACE_CHANNEL, 0, gmp_vfprintf, "# After trialdiv(): norm = %Zd\n", (mpz_srcptr) norm);
    }

    if (trial_div_very_verbose)
        verbose_output_end_batch();
}
/* }}} */

MAYBE_UNUSED static inline void subusb(unsigned char *S1, unsigned char *S2, ssize_t offset)
{
    int ex = (unsigned int) S1[offset] - (unsigned int) S2[offset];
    if (UNLIKELY(ex < 0)) S1[offset] = 0; else S1[offset] = ex;	     
}

/* S1 = S1 - S2, with "-" in saturated arithmetic,
 * and memset(S2, 0, EndS1-S1).
 */
void SminusS (unsigned char *S1, unsigned char *EndS1, unsigned char *S2) {/*{{{*/
#ifndef HAVE_SSE2
    ssize_t mysize = EndS1 - S1;
    unsigned char *cS2 = S2;
    while (S1 < EndS1) {
        subusb(S1,S2,0);
        subusb(S1,S2,1);
        subusb(S1,S2,2);
        subusb(S1,S2,3);
        subusb(S1,S2,4);
        subusb(S1,S2,5);
        subusb(S1,S2,6);
        subusb(S1,S2,7);
        S1 += 8; S2 += 8;
    }
    memset(cS2, 0, mysize);
#else
    __m128i *S1i = (__m128i *) S1, *EndS1i = (__m128i *) EndS1, *S2i = (__m128i *) S2,
            z = _mm_setzero_si128();
    while (S1i < EndS1i) {
        __m128i x0, x1, x2, x3;
        __asm__ __volatile__
            ("prefetcht0 0x1000(%0)\n"
             "prefetcht0 0x1000(%1)\n"
             "movdqa (%0),%2\n"
             "movdqa 0x10(%0),%3\n"
             "movdqa 0x20(%0),%4\n"
             "movdqa 0x30(%0),%5\n"
             "psubusb (%1),%2\n"
             "psubusb 0x10(%1),%3\n"
             "psubusb 0x20(%1),%4\n"
             "psubusb 0x30(%1),%5\n"
             "movdqa %6,(%1)\n"
             "movdqa %6,0x10(%1)\n"
             "movdqa %6,0x20(%1)\n"
             "movdqa %6,0x30(%1)\n"
             "movdqa %2,(%0)\n"
             "movdqa %3,0x10(%0)\n"
             "movdqa %4,0x20(%0)\n"
             "movdqa %5,0x30(%0)\n"
             "add $0x40,%0\n"
             "add $0x40,%1\n"
             : "+&r"(S1i), "+&r"(S2i), "=&x"(x0), "=&x"(x1), "=&x"(x2), "=&x"(x3) : "x"(z));
        /* I prefer use ASM than intrinsics to be sure each 4
         * instructions which use exactly a cache line are together. I'm
         * 99% sure it's not useful...  but it's more beautiful :-)
         */
        /*
           __m128i x0, x1, x2, x3;
           _mm_prefetch(S1i + 16, _MM_HINT_T0); _mm_prefetch(S2i + 16, _MM_HINT_T0);
           x0 = _mm_load_si128(S1i + 0);         x1 = _mm_load_si128(S1i + 1);
           x2 = _mm_load_si128(S1i + 2);         x3 = _mm_load_si128(S1i + 3);
           x0 = _mm_subs_epu8(S2i[0], x0);       x1 = _mm_subs_epu8(S2i[1], x1);
           x2 = _mm_subs_epu8(S2i[2], x2);       x3 = _mm_subs_epu8(S2i[3], x3);
           _mm_store_si128(S2i + 0, z);          _mm_store_si128(S1i + 1, z);
           _mm_store_si128(S2i + 2, z);          _mm_store_si128(S1i + 3, z);
           _mm_store_si128(S1i + 0, x0);         _mm_store_si128(S1i + 1, x1);
           _mm_store_si128(S1i + 2, x2);         _mm_store_si128(S1i + 3, x3);
           S1i += 4; S2i += 4;
           */
    }
#endif 
}/*}}}*/

#ifdef  DLP_DESCENT
/* This returns true only if this descent node is now done, either based
 * on the new relation we have registered, or because the previous
 * relation is better anyway */
bool register_contending_relation(las_info const & las, las_todo_entry const & doing, relation & rel)/*{{{*/
{
    if (las.tree.must_avoid(rel)) {
        verbose_output_vfprint(0, 1, gmp_vfprintf, "# [descent] Warning: we have already used this relation, avoiding\n");
        return true;
    }

    /* compute rho for all primes, even on the rational side */
    rel.fixup_r(true);

    descent_tree::candidate_relation contender;
    contender.rel = rel;
    double time_left = 0;

    for(int side = 0 ; side < 2 ; side++) {
        for(unsigned int i = 0 ; i < rel.sides[side].size() ; i++) {
            relation::pr const & v(rel.sides[side][i]);
            if (mpz_cmp(doing.p, v.p) == 0)
                continue;
            unsigned long p = mpz_get_ui(v.p);
            if (mpz_fits_ulong_p(v.p)) {
                unsigned long r = mpz_get_ui(v.r);
                if (las.dlog_base.is_known(side, p, r))
                    continue;
            }

            unsigned int n = mpz_sizeinbase(v.p, 2);
            siever_config_pool::key_type K(side, n);
            double e = las.config_pool.hint_expected_time(K);
            if (e < 0) {
                /* This is not worrysome per se. We just do
                 * not have the info in the descent hint table,
                 * period.
                 */
                verbose_output_vfprint(0, 1, gmp_vfprintf, "# [descent] Warning: cannot estimate refactoring time for relation involving %d@%d (%Zd,%Zd)\n", n, side, (mpz_srcptr) v.p, (mpz_srcptr) v.r);
                time_left = INFINITY;
            } else {
                if (std::isfinite(time_left))
                    time_left += e;
            }
            contender.outstanding.push_back(std::make_pair(side, v));
        }
    }
    verbose_output_print(0, 1, "# [descent] This relation entails an additional time of %.2f for the smoothing process (%zu children)\n",
            time_left, contender.outstanding.size());

    /* when we're re-examining this special-q because of a previous
     * failure, there's absolutely no reason to hurry up on a relation */
    contender.set_time_left(time_left, doing.iteration ? INFINITY : general_grace_time_ratio);

    return las.tree.new_candidate_relation(contender);
}/*}}}*/
#endif /* DLP_DESCENT */

struct process_bucket_region_run : public process_bucket_region_spawn {
    worker_thread * worker;
    nfs_aux::thread_data & taux;
    nfs_work::thread_data & tws;
    timetree_t & timer;
    int bucket_relative_index;
    las_report& rep;
    unsigned char * S[2];
    /* We will have this point to the thread's where_am_I data member.
     * (within nfs_aux::th). However it might be just as easy to let this
     * field be defined here, and drop the latter.
     */
    where_am_I & w;
    bool do_resieve;

    /* A note on SS versus S[side]
     *
     * SS is temp data. It's only used here, and it could well be defined
     * here only. We declare it at the thread_data level to avoid
     * constant malloc()/free().
     *
     * S[side] is where we compute the norm initialization. Some
     * tolerance is subtracted from these lognorms to account for
     * accepted cofactors.
     *
     * SS is the bucket region where we apply the buckets, and also later
     * where we do the small sieve.
     *
     * as long as SS[x] >= S[side][x], we are good.
     */

    unsigned char *SS;
    
    /* FIXME: Having the "primes" array allocated to BUCKET_REGION seems
     * grossly wrong. See e-mail exchange ET/PG 20170622141358 */
    struct side_data {/*{{{*/
        bucket_array_complete purged;   /* for purge_buckets */
        bucket_primes_t primes;         /* for resieving */
        side_data() :
            purged(bucket_array_complete(BUCKET_REGION)),
            primes(bucket_primes_t(BUCKET_REGION))
        {}
    };/*}}}*/

    std::array<side_data, 2> sides;

    process_bucket_region_run(process_bucket_region_spawn const & p, worker_thread * worker, int id);

    /* will be passed as results of functions
    std::vector<uint32_t> survivors;
    std::vector<bucket_update_t<1, shorthint_t>::br_index_t> survivors2;
     * */

    /* most probably useless, I guess
    int N;
    int cpt;
    int copr;
    */

    void init_norms(int side);

    template<bool with_hints>
    void apply_buckets_inner(int side);

    void apply_buckets(int side);
    void small_sieve(int side);
    void SminusS(int side);
    typedef std::vector<bucket_update_t<1, shorthint_t>::br_index_t> survivors_t;
    survivors_t search_survivors();
    void purge_buckets(int side);
    void resieve(int side);
    void cofactoring_sync (survivors_t & survivors2);
    void operator()();
};


/*{{{ process_bucket_region, split into pieces. */
    process_bucket_region_run::process_bucket_region_run(process_bucket_region_spawn const & p, worker_thread * worker, int id): /* {{{ */
            process_bucket_region_spawn(p),
            worker(worker),
            taux(aux_p->th[worker->rank()]),
            tws(ws.th[worker->rank()]),
            timer(aux_p->get_timer(worker)),
            bucket_relative_index(id),
            rep(taux.rep),
            w(taux.w)
    {
        w = w_saved;
        WHERE_AM_I_UPDATE(w, N, first_region0_index + already_done + bucket_relative_index);

        /* This is local to this thread */
        for(int side = 0 ; side < 2 ; side++)
            S[side] = tws.sides[side].bucket_region;

        SS = tws.SS;
        memset(SS, 0, BUCKET_REGION);

        /* see comment in process_bucket_region_run::operator()() */
        do_resieve = ws.conf.sides[0].lim && ws.conf.sides[1].lim;

        /* we're ready to go ! processing is in the operator() method.
         */
    }/*}}}*/
void process_bucket_region_spawn::operator()(worker_thread * worker, int id) /*{{{{*/
{
    timetree_t & timer(aux_p->get_timer(worker));
    ENTER_THREAD_TIMER(timer);
    /* create a temp object with more fields, and dispose it shortly
     * afterwards once we're done.  */
    process_bucket_region_run(*this, worker, id)();
}/*}}}*/
void process_bucket_region_run::init_norms(int side)/*{{{*/
{
    CHILD_TIMER(timer, "init norms");
    TIMER_CATEGORY(timer, norms(side));

    int N = first_region0_index + already_done + bucket_relative_index;

    rep.tn[side] -= seconds_thread ();
    ws.sides[side].lognorms.fill(S[side], N);
    rep.tn[side] += seconds_thread ();

#if defined(TRACE_K) 
    if (trace_on_spot_N(w.N))
        verbose_output_print(TRACE_CHANNEL, 0, "# After side %d init_norms_bucket_region, N=%u S[%u]=%u\n",
                side, w.N, trace_Nx.x, S[side][trace_Nx.x]);
#endif
}/*}}}*/

template<bool with_hints> void process_bucket_region_run::apply_buckets_inner(int side)/*{{{*/
{
    nfs_work::side_data & wss(ws.sides[side]);

    typedef typename hints_proxy<with_hints>::l my_longhint_t;
    typedef typename hints_proxy<with_hints>::s my_shorthint_t;
    rep.ttbuckets_apply -= seconds_thread();
    {
        CHILD_TIMER(timer, "apply buckets");
        TIMER_CATEGORY(timer, sieving(side));
        for (auto const & BA : wss.bucket_arrays<1, my_shorthint_t>())
            apply_one_bucket(SS, BA, already_done + bucket_relative_index, wss.fbs->get_part(1), w);
    }

    /* Apply downsorted buckets, if necessary. */
    if (ws.toplevel > 1) {
        CHILD_TIMER(timer, "apply downsorted buckets");
        TIMER_CATEGORY(timer, sieving(side));

        for (auto const & BAd : wss.bucket_arrays<1, my_longhint_t>()) {
            // FIXME: the updates could come from part 3 as well,
            // not only part 2.
            ASSERT_ALWAYS(ws.toplevel <= 2);
            apply_one_bucket(SS, BAd, already_done + bucket_relative_index, wss.fbs->get_part(2), w);
        }
    }
    rep.ttbuckets_apply += seconds_thread();
}/*}}}*/
void process_bucket_region_run::apply_buckets(int side)
{
    if (do_resieve) {
        apply_buckets_inner<true>(side);
    } else {
        apply_buckets_inner<false>(side);
    }
}

void process_bucket_region_run::small_sieve(int side)/*{{{*/
{
    CHILD_TIMER(timer, "small sieve");
    TIMER_CATEGORY(timer, sieving(side));

    nfs_work::side_data & wss(ws.sides[side]);

    sieve_small_bucket_region(SS,
            first_region0_index + already_done + bucket_relative_index,
            wss.ssd,
            wss.ssd.ssdpos_many[bucket_relative_index],
            ws.conf.logI, ws.Q.sublat,
            w);
}/*}}}*/
void process_bucket_region_run::SminusS(int side)/*{{{*/
{
    /* compute S[side][x] = max(S[side][x] - SS[x], 0),
     * and clear SS.  */
    CHILD_TIMER(timer, "S minus S (2)");
    TIMER_CATEGORY(timer, cofactoring(side));

    ::SminusS(S[side], S[side] + BUCKET_REGION, SS);
#if defined(TRACE_K) 
    if (trace_on_spot_N(w.N))
        verbose_output_print(TRACE_CHANNEL, 0,
                "# Final value on side %d, N=%u S[%u]=%u\n",
                side, w.N, trace_Nx.x, S[side][trace_Nx.x]);
#endif
}/*}}}*/
process_bucket_region_run::survivors_t process_bucket_region_run::search_survivors() /*{{{*/
{
    typedef std::vector<uint32_t> surv1_t;

    surv1_t temp_sv;

    CHILD_TIMER(timer, __func__);
    TIMER_CATEGORY(timer, search_survivors());

    int N = first_region0_index + already_done + bucket_relative_index;

    /* change N, which is a bucket number, to
     * (i0, i1, j0, j1) */
    int logI = ws.conf.logI;
    /* This bit of code is replicated from las-smallsieve.cpp */
    const unsigned int log_lines_per_region = MAX(0, LOG_BUCKET_REGION - logI);
    const unsigned int log_regions_per_line = MAX(0, logI - LOG_BUCKET_REGION);
    const unsigned int regions_per_line = 1 << log_regions_per_line;           
    const unsigned int region_rank_in_line = N & (regions_per_line - 1);       
    const unsigned int j0 = (N >> log_regions_per_line) << log_lines_per_region;    
    const unsigned int j1 MAYBE_UNUSED = j0 + (1 << log_lines_per_region);    
    const int I = 1 << logI;                                            
    const int i0 = (region_rank_in_line << LOG_BUCKET_REGION) - I/2;          
    const int i1 = i0 + (1 << MIN(LOG_BUCKET_REGION, logI));     

    ASSERT(j1 > j0); /* even when we have a line fragment */


#ifdef TRACE_K /* {{{ */
    if (trace_on_spot_Nx(N, trace_Nx.x)) {
        verbose_output_print(TRACE_CHANNEL, 0,
                "# When entering factor_survivors for bucket %u, "
                "S[0][%u]=%u, S[1][%u]=%u\n",
                trace_Nx.N, trace_Nx.x,
                S[0] ? S[0][trace_Nx.x] : ~0u,
                trace_Nx.x,
                S[1] ? S[1][trace_Nx.x] : ~0u);
        verbose_output_vfprint(TRACE_CHANNEL, 0, gmp_vfprintf,
                "# Remaining norms which have not been accounted for in sieving: (%Zd, %Zd)\n",
                (mpz_srcptr) traced_norms[0],
                (mpz_srcptr) traced_norms[1]);
    }
#endif  /* }}} */

#ifdef TRACE_K /* {{{ */
    nfs_work::side_data & side0(ws.sides[0]);
    nfs_work::side_data & side1(ws.sides[1]);
    for (int x = 0; x < 1 << LOG_BUCKET_REGION; x++) {
        if (trace_on_spot_Nx(N, x)) {
            verbose_output_print(TRACE_CHANNEL, 0,
                    "# side0.Bound[%u]=%u, side1.Bound[%u]=%u\n",
                    S[0] ? S[0][trace_Nx.x] : ~0u,
                    S[0] ? (S[0][x] <= side0.lognorms.bound ? 0 : side0.lognorms.bound) : ~0u,
                    S[1] ? S[1][trace_Nx.x] : ~0u,
                    S[1] ? (S[1][x] <= side1.lognorms.bound ? 0 : side1.lognorms.bound) : ~0u);
        }
    }
#endif /* }}} */

    rep.survivors.before_sieve += 1U << LOG_BUCKET_REGION;

    temp_sv.reserve(128);

    for (unsigned int j = j0; j < j1; j++)
    {
        int offset = (j-j0) << logI;

        unsigned char * const both_S[2] = {
            S[0] ? S[0] + offset : NULL,
            S[1] ? S[1] + offset : NULL,
        };
        /* TODO FIXME XXX that's weird. How come don't we merge that with
         * the lognorm computation that goes in the ws.sides[side]
         * regions before apply_buckets + small_sieve ?? Could it help
         * save a bit of time in search_survivors_in_line ?
         */
        const unsigned char both_bounds[2] = {
            ws.sides[0].lognorms.bound,
            ws.sides[1].lognorms.bound,
        };
        size_t old_size = temp_sv.size();

        ASSERT(j < ws.J);

        search_survivors_in_line(both_S, both_bounds,
                j,
                i0, i1,
                N,
                *ws.jd,
                ws.conf.unsieve_thresh,
                *ws.us,
                temp_sv,
                ws.Q.sublat);

        /* Survivors written by search_survivors_in_line() have index
         * relative to their j-line. We need to convert to index within
         * the bucket region by adding line offsets.
         */


        /* When several bucket regions are in a line, we have nothing to
         * change. Note in particular that we must not adjust with
         * respect to the starting i -- this info is already encoded with
         * the bucket number N.
         */

        if (!offset) continue;

        for (size_t i_surv = old_size; i_surv < temp_sv.size(); i_surv++)
            temp_sv[i_surv] += offset;
    }

    /* This used to be called convert_survivors */
    return survivors_t(begin(temp_sv), end(temp_sv));
}/*}}}*/
void process_bucket_region_run::purge_buckets(int side)/*{{{*/
{
    nfs_work::side_data & wss(ws.sides[side]);

    SIBLING_TIMER(timer, "purge buckets");
    TIMER_CATEGORY(timer, cofactoring(side));

    unsigned char * Sx = S[0] ? S[0] : S[1];

    for (auto & BA : wss.bucket_arrays<1, shorthint_t>()) {
#if defined(HAVE_SSE2) && defined(SMALLSET_PURGE)
        sides[side].purged.purge(BA, already_done + bucket_relative_index, Sx, survivors);
#else
        sides[side].purged.purge(BA, already_done + bucket_relative_index, Sx);
#endif
    }

    /* Add entries coming from downsorting, if any */
    for (auto const & BAd : wss.bucket_arrays<1, longhint_t>()) {
        sides[side].purged.purge(BAd, already_done + bucket_relative_index, Sx);
    }

    /* Sort the entries to avoid O(n^2) complexity when looking for
       primes during trial division */
    sides[side].purged.sort();
}/*}}}*/
void process_bucket_region_run::resieve(int side)/*{{{*/
{
    nfs_work::side_data & wss(ws.sides[side]);
    SIBLING_TIMER(timer, "resieve");
    TIMER_CATEGORY(timer, sieving(side));

    unsigned char * Sx = S[0] ? S[0] : S[1];

    /* Resieve small primes for this bucket region and store them 
       together with the primes recovered from the bucket updates */
    resieve_small_bucket_region (&sides[side].primes,
            Sx,
            first_region0_index + already_done + bucket_relative_index,
            wss.ssd,
            wss.ssd.ssdpos_many[bucket_relative_index],
            ws.conf.logI, ws.Q.sublat,
            w);

    /* same reason as above */
    sides[side].primes.sort();
}/*}}}*/
/*{{{ asynchronous cofactorization */
/* This is one input to the late cofactoring process (aka ECM). Here, we
 * mean the stuff that is done detached from the rest of the siever
 * stuff: we no longer care about purging buckets and so on, these may
 * safely be used for later work.
 */
struct cofac_standalone {
    std::array<uint8_t, 2> S;
    std::array<cxx_mpz, 2> norm;
    std::array<factor_list_t, 2> factors;
    std::array<std::vector<cxx_mpz>, 2> lps;
    int64_t a;
    uint64_t b;
#ifdef SUPPORT_LARGE_Q
    cxx_mpz az, bz;
#endif
    cofac_standalone() : a(0), b(0) {/*{{{*/
#ifdef SUPPORT_LARGE_Q
        mpz_set_ui(az, 0);
        mpz_set_ui(bz, 0);
#endif
    }/*}}}*/
    cofac_standalone(int N, size_t x, int logI, qlattice_basis const & Q) {/*{{{*/
        NxToAB (a, b, N, x, logI, Q);
#ifdef SUPPORT_LARGE_Q
        NxToABmpz (az, bz, N, x, logI, Q);
#endif
    }/*}}}*/
#ifdef TRACE_K
    bool trace_on_spot() const {/*{{{*/
        return trace_on_spot_ab(a, b);
    }/*}}}*/
#endif
    inline bool both_even() const {/*{{{*/
#ifndef SUPPORT_LARGE_Q
        return ((((a | b) & 1) == 0));
#else
        return ((mpz_even_p(az) && mpz_even_p(bz)));
#endif
    }/*}}}*/
    bool gcd_coprime_with_q(las_todo_entry const & E) {/*{{{*/
        /* Since the q-lattice is exactly those (a, b) with
           a == rho*b (mod q), q|b  ==>  q|a  ==>  q | gcd(a,b) */
        /* In case of composite sq, have to check all factors... */
        /* FIXME: fast divisibility test here! */
        if (E.is_prime()) {
#ifndef SUPPORT_LARGE_Q
            if (b == 0 || (mpz_cmp_ui(E.p, b) <= 0 && b % mpz_get_ui(E.p) == 0))
#else
            if ((mpz_cmp_ui(bz, 0) == 0) || 
                (mpz_cmp(E.p, bz) <= 0 &&
                 mpz_divisible_p(bz, E.p)))
#endif
                return false;
        } else {
#ifdef SUPPORT_LARGE_Q
            if (mpz_cmp_ui(bz, 0) == 0)
                return false;
            for (auto const& facq : E.prime_factors) {
                if ((mpz_cmp_ui(bz, facq) >= 0) && (mpz_divisible_ui_p(bz, facq))) {
                    return false;
                }
            }
#else
            if (b == 0)
                return false;
            for (auto const& facq : E.prime_factors) {
                if (facq <= b && b % facq == 0) {
                    return false;
                }
            }
#endif
        }
        return true;
    }/*}}}*/
    bool ab_coprime() const {/*{{{*/
#ifndef SUPPORT_LARGE_Q
        return bin_gcd_int64_safe(a,b) == 1;
#else
        cxx_mpz g;
        mpz_gcd(g, az, bz);
        return mpz_cmp_ui(g, 1) == 0;
#endif
    }/*}}}*/
    void print_as_survivor(FILE * f) {/*{{{*/
#ifndef SUPPORT_LARGE_Q
        gmp_fprintf(f, "%" PRId64 " %" PRIu64 " %Zd %Zd\n", a, b,
                (mpz_srcptr) norm[0],
                (mpz_srcptr) norm[1]);
#else
        gmp_fprintf(f, "%Zd %Zd %Zd %Zd\n",
                (mpz_srcptr) az,
                (mpz_srcptr) bz,
                (mpz_srcptr) norm[0],
                (mpz_srcptr) norm[1]);
#endif
    }/*}}}*/
    relation get_relation(las_todo_entry const & doing) {/*{{{*/
#ifndef SUPPORT_LARGE_Q
        relation rel(a, b);
#else
        relation rel(az, bz);
#endif

        /* Note that we explicitly do not bother about storing r in
         * the relations below */
        for (int side = 0; side < 2; side++) {
            for (auto const& z : factors[side])
                rel.add(side, z, 0);
            for (auto const& z : lps[side])
                rel.add(side, z, 0);
        }
        if (doing.is_prime()) {
            rel.add(doing.side, doing.p, 0);
        } else {
            for (auto const& facq : doing.prime_factors)
                rel.add(doing.side, facq, 0);
        }

        rel.compress();
        return rel;
    }/*}}}*/
    void transfer_to_cofac_list(lock_guarded_container<cofac_list> & L, las_todo_entry const & doing) {/*{{{*/
        std::lock_guard<std::mutex> foo(L.mutex());
        L.emplace_back(a, b, norm, doing.p, doing.side);
#if 0
        /* make sure threads don't write the cofactor list at the
         * same time !!! */
#warning "possible contention"
        static pthread_mutex_t lock = PTHREAD_MUTEX_INITIALIZER;
        pthread_mutex_lock(&lock);
        cofac_list_add (L, a, b, norm, doing.side, doing.p);
        pthread_mutex_unlock(&lock);
#endif
    }/*}}}*/
    int factor_both_leftover_norms(nfs_work_cofac & wc) {/*{{{*/
        /* This proxies to las-cofactor.cpp */
        return ::factor_both_leftover_norms(norm,
                lps,
                {{ wc.sc.sides[0].lim, wc.sc.sides[1].lim }},
                wc.strategies);
    }/*}}}*/
};

struct detached_cofac_parameters : public cofac_standalone, public task_parameters {
    std::shared_ptr<nfs_work_cofac> wc_p;
    std::shared_ptr<nfs_aux> aux_p;
    detached_cofac_parameters(std::shared_ptr<nfs_work_cofac> wc_p, std::shared_ptr<nfs_aux> aux_p, cofac_standalone&& C) : cofac_standalone(C), wc_p(wc_p), aux_p(aux_p) {}
};

struct detached_cofac_result : public task_result {
    std::shared_ptr<relation> rel_p;
};

task_result * detached_cofac(worker_thread * worker, task_parameters * _param, int) /* {{{ */
{
    auto clean_param = call_dtor([_param]() { delete _param; });

    /* We must exit by cleaning the param structure we've been given. But
     * everything we do with the objects whose life is dependent on our
     * param structure must of course be completed at this point. This
     * holds as well for the timer. Yet ACTIVATE_TIMER below registers
     * some stuff to be done at dtor time, so it's important that we
     * clean up the parameters *after* the timer cleans up.
     */
    detached_cofac_parameters *param = static_cast<detached_cofac_parameters *>(_param);

    /* Import some contextual stuff. */
    int id = worker->rank();
    nfs_work_cofac & wc(*param->wc_p);
    nfs_aux & aux(*param->aux_p);
    nfs_aux::thread_data & taux(aux.th[id]);
    las_info const & las(wc.las);
    las_report & rep(taux.rep);
    timetree_t & timer(aux.get_timer(worker));
    /* The timer is normally not running, as we're in a thread task.
     * However, in descent mode, this is called synchronously, and then
     * the situation is different since the timer has already been
     * activated above.
     */
#ifndef DLP_DESCENT
    ENTER_THREAD_TIMER(timer);
#else
    CHILD_TIMER(timer, __func__);
#endif
    nfs_aux::rel_hash_t& rel_hash(aux.get_rel_hash());

    cofac_standalone & cur(*param);

    std::array<int, 2> cof_bitsize {{ 0,0 }}; /* placate compiler */
    las.cofac_stats.call(cur.norm, cof_bitsize);

    SIBLING_TIMER(timer, "cofactoring"); // aka factor_both_leftover_norms
    TIMER_CATEGORY(timer, cofactoring_mixed());

    rep.ttcof -= seconds_thread ();
    int pass = cur.factor_both_leftover_norms(wc);
    rep.survivors.cofactored += (pass != 0);
    rep.ttcof += seconds_thread ();

    auto res = new detached_cofac_result;

#ifdef TRACE_K
    if (cur.trace_on_spot() && pass == 0) {
        verbose_output_print(TRACE_CHANNEL, 0,
                "# factor_both_leftover_norm failed for (%" PRId64 ",%" PRIu64 "), ", cur.a, cur.b);
        verbose_output_vfprint(TRACE_CHANNEL, 0, gmp_vfprintf,
                "remains %Zd, %Zd unfactored\n",
                (mpz_srcptr) cur.norm[0],
                (mpz_srcptr) cur.norm[1]);
    }
#endif
    if (pass <= 0) {
        /* a factor was > 2^lpb, or some
           factorization was incomplete */
        return res;
    }

    rep.survivors.smooth++;

    /* yippee: we found a relation! */
    SIBLING_TIMER(timer, "print relations");
    TIMER_CATEGORY(timer, bookkeeping());

    las.cofac_stats.success(cof_bitsize);

    relation rel = cur.get_relation(aux.doing);

#ifdef TRACE_K
    if (cur.trace_on_spot()) {
        verbose_output_print(TRACE_CHANNEL, 0, "# Relation for (%"
                PRId64 ",%" PRIu64 ") printed\n", cur.a, cur.b);
    }
#endif

    {
        int do_check = las.suppress_duplicates;

        /* note that if we have large primes which don't fit in
         * an unsigned long, then the duplicate check will
         * quickly return "no".
         */

        nfs_aux::abpair_t ab(cur.a, cur.b);
        bool is_new_rel;
        {
            std::lock_guard<std::mutex> foo(rel_hash.mutex());
            is_new_rel = rel_hash.insert(ab).second;
        }

        const char * dup_comment = NULL;

        if (do_check && relation_is_duplicate(rel, wc.doing, wc.las)) {
            dup_comment = "# DUPE ";
        } else {
            if (!is_new_rel) {
                /* the relation was already printed in a prior attempt,
                 * that was aborted because of an exception. */
                dup_comment = "# DUP ";
            }
            /* Even if the relation was already printed, the las_report
             * object is (now) specific to the current attempt, and has
             * no memory of the number of reports for the failed
             * attempt. Therefore we need to count the relation as a
             * report no matter what.
             */
            rep.reports ++;
            /* Not clear what gives when we have Galois relations.  */
        }

        /* In some rare cases, the norm on one side is exactly 1, which
         * creates undefined behaviour later on. (bug # 21707) */
        if (rel.nb_polys > 2)
            for (int i = 0; i < rel.nb_polys; ++i)
                if (rel.sides[i].size() == 0)
                    dup_comment = "# NORM1 ";

        if (!dup_comment) dup_comment = "";

        std::ostringstream os;

        if (prepend_relation_time)
            os << "(" << seconds() - tt_qstart << ") ";

        // verbose_output_print(0, 3, "# i=%d, j=%u, lognorms = %hhu, %hhu\n", i, j, cur.S[0], cur.S[1]);

        os << dup_comment << rel << "\n";

        if(las.galois != NULL) {
            // adding relations on the fly in Galois cases
            // once filtering is ok for all Galois cases, 
            // this entire block would have to disappear
            add_relations_with_galois(las.galois, os, dup_comment,
                    &rep.reports, rel);
        }

        /* print all in one go */
        verbose_output_start_batch();     /* unlock I/O */
        verbose_output_print(0, 1, "%s", os.str().c_str());
        verbose_output_end_batch();     /* unlock I/O */
#ifdef DLP_DESCENT
        res->rel_p = std::make_shared<relation>(std::move(rel));
#endif
    }

    /* Build histogram of lucky S[x] values */
    rep.mark_report(cur.S[0], cur.S[1]);

    return (task_result*) res;
}

/* }}} */
/*}}}*/
void process_bucket_region_run::cofactoring_sync (survivors_t & survivors)/*{{{*/
{
    CHILD_TIMER(timer, __func__);
    TIMER_CATEGORY(timer, cofactoring_mixed());

    int N = first_region0_index + already_done + bucket_relative_index;
    unsigned char * Sx = S[0] ? S[0] : S[1];

    cofac_standalone cur;


    for (size_t i_surv = 0 ; i_surv < survivors.size(); i_surv++) {
#ifdef DLP_DESCENT
        if (ws.las.tree.must_take_decision())
            break;
#endif
        const size_t x = survivors[i_surv];
        ASSERT_ALWAYS (Sx[x] != 255);
        ASSERT(x < ((size_t) 1 << LOG_BUCKET_REGION));

        rep.survivors.after_sieve++;

        if (S[0] && S[1])
            rep.mark_survivor(S[0][x], S[1][x]);

        /* For factor_leftover_norm, we need to pass the information of the
         * sieve bound. If a cofactor is less than the square of the sieve
         * bound, it is necessarily prime. we implement this by keeping the
         * log to base 2 of the sieve limits on each side, and compare the
         * bitsize of the cofactor with their double.
         */

        SIBLING_TIMER(timer, "check_coprime");

        /* start building a new object. This is a swap operation */
        cur = cofac_standalone(N, x, ws.conf.logI, ws.Q);
        cur.S = {{ S[0][x], S[1][x] }};

#ifdef TRACE_K/*{{{*/
        if (cur.trace_on_spot())
            verbose_output_print(TRACE_CHANNEL, 0, "# about to start cofactorization for (%"
                    PRId64 ",%" PRIu64 ")  %zu %u\n", cur.a, cur.b, x, Sx[x]);
#endif/*}}}*/

        /* since a,b both even were not sieved, either a or b should
         * be odd. However, exceptionally small norms, even without
         * sieving, may fall below the report bound (see tracker
         * issue #15437). Therefore it is safe to continue here. */
        // ASSERT((a | b) & 1);
        if (UNLIKELY(cur.both_even()))
            continue;

        rep.survivors.not_both_even++;

        if (!cur.gcd_coprime_with_q(ws.Q.doing))
            continue;

        rep.survivors.not_both_multiples_of_p++;

        BOOKKEEPING_TIMER(timer);
        int pass = 1;

        int i;
        unsigned int j;
        // Note that are, (i,j) must be true coordinates, not the
        // ones reduced to (-I/2, I/2) using sublattices.
        NxToIJ (i, j, N, x, ws.conf.logI);
        adjustIJsublat(i, j, ws.Q.sublat);

        if (do_resieve) {

            for(int pside = 0 ; pass && pside < 2 ; pside++) {
                int side = trialdiv_first_side ^ pside;
                nfs_work::side_data & wss(ws.sides[side]);

                CHILD_TIMER_PARAMETRIC(timer, "side ", side, " pre-cofactoring checks");
                TIMER_CATEGORY(timer, cofactoring(side));


                SIBLING_TIMER(timer, "recompute complete norm");

                // Trial divide norm on side 'side'
                /* Compute the norms using the polynomials transformed to 
                   i,j-coordinates. The transformed polynomial on the 
                   special-q side is already divided by q */
                wss.lognorms.norm(cur.norm[side], i, j);

#ifdef TRACE_K/*{{{*/
                if (cur.trace_on_spot()) {
                    verbose_output_vfprint(TRACE_CHANNEL, 0,
                            gmp_vfprintf, "# start trial division for norm=%Zd ", (mpz_srcptr) cur.norm[side]);
                    verbose_output_print(TRACE_CHANNEL, 0,
                            "on side %d for (%" PRId64 ",%" PRIu64 ")\n", side, cur.a, cur.b);
                }
#endif/*}}}*/

                if (wss.no_fb()) {
                    /* This is a shortcut. We're probably replacing sieving
                     * by a product tree, there's no reason to bother doing
                     * trial division at this point (or maybe there is ?
                     * would that change the bit size significantly ?) */
                    rep.survivors.check_leftover_norm_on_side[side] ++;
                    continue;
                }

                SIBLING_TIMER(timer, "trial division");

                verbose_output_print(1, 2, "FIXME %s, line %d\n", __FILE__, __LINE__);
                const bool handle_2 = true; /* FIXME */
                rep.survivors.trial_divided_on_side[side]++;

                divide_known_primes (cur.factors[side], cur.norm[side], N, x,
                        handle_2,
                        &sides[side].primes,
                        &sides[side].purged,
                        *wss.td,
                        cur.a, cur.b,
                        *wss.fbs);

                /* if q is composite, its prime factors have not been sieved.
                 * Check if they divide. They probably don't, since we
                 * have computed the norm with the polynomials adapted to
                 * the (i,j) plane, and q divided out. But still,
                 * valuations are not desired here.
                 */
                if ((side == ws.Q.doing.side) && (!ws.Q.doing.is_prime())) {
                    for (const auto &x : ws.Q.doing.prime_factors) {
                        if (mpz_divisible_uint64_p(cur.norm[side], x)) {
                            mpz_divexact_uint64(cur.norm[side], cur.norm[side], x);
                            cur.factors[side].push_back(x);
                        }
                    }
                }

                SIBLING_TIMER(timer, "check_leftover_norm");

                pass = check_leftover_norm (cur.norm[side], ws.conf.sides[side]);
#ifdef TRACE_K
                if (cur.trace_on_spot()) {
                    verbose_output_vfprint(TRACE_CHANNEL, 0, gmp_vfprintf,
                            "# checked leftover norm=%Zd", (mpz_srcptr) cur.norm[side]);
                    verbose_output_print(TRACE_CHANNEL, 0,
                            " on side %d for (%" PRId64 ",%" PRIu64 "): %d\n",
                            side, cur.a, cur.b, pass);
                }
#endif
                rep.survivors.check_leftover_norm_on_side[side] += pass;
            }
        } else {
            ASSERT_ALWAYS(ws.las.batch || ws.las.batch_print_survivors);

            /* no resieve, so no list of prime factors to divide. No
             * point in doing trial division anyway either.
             */
            for(int side = 0 ; side < 2 ; side++) {
                CHILD_TIMER_PARAMETRIC(timer, "side ", side, " pre-cofactoring checks");
                TIMER_CATEGORY(timer, cofactoring(side));

                SIBLING_TIMER(timer, "recompute complete norm");

                nfs_work::side_data & wss(ws.sides[side]);

                /* factor() in batch.cpp recomputes the complete norm, so
                 * there's no need to compute the norm right now for the
                 * side we've sieved with.
                 */
                if (wss.no_fb()) {
                    wss.lognorms.norm(cur.norm[side], i, j);
                } else {
                    /* This is recognized specially in the
                     * factor_simple_minded() code in batch.cpp
                     */
                    mpz_set_ui(cur.norm[side], 0);
                }

                /* We don't even bother with q and its prime factors.
                 * We're expecting to recover just everything after the
                 * game anyway */

                /* Note that we're *NOT* doing the equivalent of
                 * check_leftover_norm here. This is explained by two
                 * things:
                 *
                 *  - while the "red zone" of post-sieve values that we
                 *  know can't yield relations is quite wide (from L to
                 *  B^2), it's only a marginal fraction of the total
                 *  number of reports. Even more so if we take into
                 *  account the necessary tolerance near the boundaries
                 *  of the red zone.
                 *
                 *  - we don't have the complete norm (with factors taken
                 *  out) at this point, so there's no way we can do a
                 *  primality check -- which is, in fact, the most
                 *  stringent check because it applies to the bulk of the
                 *  candidates.
                 *
                 * Bottom line: we just hand over *everything* to the
                 * batch cofactorization.
                 */
            }
        }

        if (!pass) continue;

#if 0
        if (ws.las.batch || ws.las.batch_print_survivors) {
            /* in these cases, we won't go through detached_cofac, hence
             * we won't check for potential (a,b) duplicates. Those can
             * and will happen if we encounter overflowing buckets at
             * level 2.
             *
             * However, in the long term we expect that this won't happen
             * for real, as overflowing buckets are unlikely to occur
             * unless very early in the process. Therefore we can omit
             * the check here, and do it only at relation printing time.
             */
            nfs_aux::rel_hash_t& rel_hash(aux_p->get_rel_hash());
            nfs_aux::abpair_t ab(cur.a, cur.b);
            std::lock_guard<std::mutex> foo(rel_hash.mutex());
            if (!rel_hash.insert(ab).second) continue;
        }
#endif

        rep.survivors.enter_cofactoring++;

        if (ws.las.batch_print_survivors) {
            // In sublat mode, some non-primitive survivors can exist.
            // The cofactoring via ECM is made aware of this, but not the
            // batch mode, so we have to ensure it.
            rep.reports++;
            if (ws.conf.sublat_bound && !cur.ab_coprime()) continue;
            verbose_output_start_batch ();
            cur.print_as_survivor(ws.las.batch_print_survivors);
            verbose_output_end_batch ();
            continue;
        }

        if (ws.las.batch)
        {
            /* see above */
            rep.reports++;
            if (ws.conf.sublat_bound && !cur.ab_coprime()) continue;
            /* make sure threads don't write the cofactor list at the
             * same time !!! */
            cur.transfer_to_cofac_list(ws.cofac_candidates, ws.Q.doing);
            continue; /* we deal with all cofactors at the end of las */
        }

        auto D = new detached_cofac_parameters(wc_p, aux_p, std::move(cur));

#ifndef  DLP_DESCENT
        worker->get_pool().add_task(detached_cofac, D, N, 1); /* id N, queue 1 */
#else
        /* We must proceed synchronously for the descent */
        auto res = dynamic_cast<detached_cofac_result*>(detached_cofac(worker, D, N));
        bool cc = false;
        if (res->rel_p) {
            cc = register_contending_relation(ws.las, ws.Q.doing, *res->rel_p);
        }
        delete res;
        if (cc)
            break;
#endif  /* DLP_DESCENT */
    }
}/*}}}*/
void process_bucket_region_run::operator()() {/*{{{*/

    // This is too verbose.
    // fprintf(stderr, "=== entering PBR for report id %lu\n", rep.id);

    /* first check some early abort conditions. */
    if (recursive_descent) {
        /* For the descent mode, we bail out as early as possible. We
         * need to do so in a multithread-compatible way, though.
         * Therefore the following access is mutex-protected within
         * las.tree. */
        if (ws.las.tree.must_take_decision())
            return;
    } else if (exit_after_rel_found) {
        if (rep.reports)
            return;
    }

    for (int side = 0; side < 2; side++) {
        WHERE_AM_I_UPDATE(w, side, side);
        nfs_work::side_data & wss(ws.sides[side]);
        if (wss.no_fb()) {
            memset(S[side], 0, BUCKET_REGION);
            continue;
        }

        MARK_TIMER_FOR_SIDE(timer, side);
        TIMER_CATEGORY(timer, sieving(side));

        /* Compute norms in S[side] */
        init_norms(side);

        /* Accumulate sieve contributions in SS */
        apply_buckets(side);
        small_sieve(side);

        /* compute S[side][x] = max(S[side][x] - SS[x], 0),
         * and clear SS.  */
        SminusS(side);

        ws.sides[side].dumpfile.write(S[side], BUCKET_REGION);

        BOOKKEEPING_TIMER(timer);
    }

    if (las_output.verbose >= 2)
        taux.update_checksums(tws);

    /* rep.ttf does not count the asynchronous time spent in
     * detached_cofac. */
    rep.ttf -= seconds_thread ();

    auto survivors = search_survivors();

    /* The "do_resieve" flag (set above in the ctor) checks if one of the
     * factor bases is empty. This means that we may have decided to
     * *not* sieve on that side, refusing to pay a per-area time a second
     * time. This is based on the rationale that we expect the *other*
     * side to be such a selective test that it isn't worth the trouble.
     * But then, it means that purge_buckets and resieving are not worth
     * the trouble either.
     */

    /* These two steps used to be called "prepare_cofactoring" */
    for(int side = 0 ; do_resieve && side < 2 ; side++) {
        MARK_TIMER_FOR_SIDE(timer, side);
        purge_buckets(side);
        resieve(side);
    }

#ifdef TRACE_K
    int N = first_region0_index + already_done + bucket_relative_index;
    if (trace_on_spot_Nx(N, trace_Nx.x)) {
        unsigned char * Sx = S[0] ? S[0] : S[1];
        verbose_output_print(TRACE_CHANNEL, 0, "# Slot [%u] in bucket %u has value %u\n",
                trace_Nx.x, trace_Nx.N, Sx[trace_Nx.x]);
    }
#endif

#ifdef  DLP_DESCENT
    /* we're doing detached_cofac right away in the descent case, so we
     * must untangle the ttf and ttcof timings.
     */
    double tt = rep.ttcof;
#endif

    cofactoring_sync(survivors);

    rep.ttf += seconds_thread ();
#ifdef  DLP_DESCENT
    /* hack, see above. The situation where cofactoring_sync also induces
     * ttcof is now exceptional, and taken care of here.
     */
    rep.ttf -= rep.ttcof - tt;
#endif

}/*}}}*/
/*}}}*/

/*************************** main program ************************************/

static void configure_aliases(cxx_param_list & pl)
{
    las_info::configure_aliases(pl);
    param_list_configure_alias(pl, "log-bucket-region", "B");
    las_augmented_output_channel::configure_aliases(pl);
    tdict::configure_aliases(pl);
}

static void configure_switches(cxx_param_list & pl)
{
    las_info::configure_switches(pl);
    las_augmented_output_channel::configure_switches(pl);
    tdict::configure_switches(pl);

    param_list_configure_switch(pl, "-allow-largesq", &allow_largesq);
#ifdef  DLP_DESCENT
    param_list_configure_switch(pl, "-recursive-descent", &recursive_descent);
#endif

    param_list_configure_switch(pl, "-prepend-relation-time", &prepend_relation_time);
    param_list_configure_switch(pl, "-sync", &sync_at_special_q);
    param_list_configure_switch(pl, "-never-discard", &never_discard);
}

static void declare_usage(cxx_param_list & pl)/*{{{*/
{
    param_list_usage_header(pl,
            "In the names and in the descriptions of the parameters, below there are often\n"
            "aliases corresponding to the convention that 0 is the rational side and 1\n"
            "is the algebraic side. If the two sides are algebraic, then the word\n"
            "'rational' just means the side number 0. Note also that for a rational\n"
            "side, the factor base is recomputed on the fly (or cached), and there is\n"
            "no need to provide a fb0 parameter.\n"
            );

    las_info::declare_usage(pl);
    las_parallel_desc::declare_usage(pl);
    las_todo_list::declare_usage(pl);
    las_augmented_output_channel::declare_usage(pl);
    tdict::declare_usage(pl);

    param_list_decl_usage(pl, "trialdiv-first-side", "begin trial division on this side");
    param_list_decl_usage(pl, "allow-largesq", "allows large special-q, e.g. for a DL descent");

    param_list_decl_usage(pl, "sublat", "modulus for sublattice sieving");

    param_list_decl_usage(pl, "log-bucket-region", "set bucket region to 2^x");

    siever_config::declare_usage(pl);

    param_list_decl_usage(pl, "exit-early", "once a relation has been found, go to next special-q (value==1), or exit (value==2)");
    param_list_decl_usage(pl, "file-cofact", "provide file with strategies for the cofactorization step");
    param_list_decl_usage(pl, "prepend-relation-time", "prefix all relation produced with time offset since beginning of special-q processing");
    param_list_decl_usage(pl, "sync", "synchronize all threads at each special-q");
#ifdef TRACE_K
    param_list_decl_usage(pl, "traceab", "Relation to trace, in a,b format");
    param_list_decl_usage(pl, "traceij", "Relation to trace, in i,j format");
    param_list_decl_usage(pl, "traceNx", "Relation to trace, in N,x format");
#endif
#ifdef  DLP_DESCENT
    param_list_decl_usage(pl, "recursive-descent", "descend primes recursively");
    param_list_decl_usage(pl, "grace-time-ratio", "Fraction of the estimated further descent time which should be spent processing the current special-q, to find a possibly better relation");

#endif /* DLP_DESCENT */
    /* given that this option is dangerous, we used to enable it only for
     * las_descent
     */
    param_list_decl_usage(pl, "never-discard", "Disable the discarding process for special-q's. This is dangerous. See bug #15617");

    verbose_decl_usage(pl);
}/*}}}*/

double nprimes_interval(double p0, double p1)
{
#ifdef HAVE_STDCPP_MATH_SPEC_FUNCS
    return std::expint(log(p1)) - std::expint(log(p0));
#else
    /* that can't be sooo wrong... */
    double l0 = log(p0);
    double l1 = log(p1);
    double s1 = p1*(1/l1+1/pow(l1,2)+2/pow(l1,3)+6/pow(l1,4));
    double s0 = p0*(1/l0+1/pow(l0,2)+2/pow(l0,3)+6/pow(l0,4));
    return s1 - s0;
#endif
}


/* Our fetching of the siever_config fields is definitely wrong here. We
 * should only use logA, logI, and the siever thresholds.
 *
 * Note that we are sowewhat limited in our queries of the las_info type
 * here, as it has not been *completely* initialized yet. Well, almost,
 * but the shared structure cache has not loaded the factor base yet.
 */
size_t expected_memory_usage_per_binding_zone(siever_config const & sc,/*{{{*/
        las_info const & las,
        int print)
{
    int hush = print ? 0 : 3;
    cado_poly_srcptr cpoly = las.cpoly;

    /*
    int logImin = (1+sc.logA)/2;
    if (las.adjust_strategy == 2) {
        logImin -= ADJUST_STRATEGY2_MAX_SQUEEZE;
    sc.instantiate_thresholds(0);
    sc.instantiate_thresholds(1);
    */

    /* do the estimate based on the typical config stuff provided.
     * This is most often going to give a reasonable rough idea anyway.
     */
    size_t memory = 0;

    for(int side = 0 ; side < 2 ; side++) {
        if (!sc.sides[side].lim) continue;
        double p1 = sc.sides[side].lim;
        double p0 = 2;
        /* in theory this should depend on the galois group and so on.
         * Here we're counting only with respect to a full symmetric
         * Galois group.
         * 
         * The average number of roots modulo primes is the average
         * number of fixed points of a permutation, and that is 1. If we
         * average over permutations with at least one fixed point, then
         * we have n! / (n! - D_n), and D_n/n! = \sum_{0\leq k\leq
         * n}(-1)^k/k! (which tends to 1/e, so the average number of
         * roots whenever there's at least one root tends to
         * 1/(1-1/e) = 1.5819767...)
         */
        int d = cpoly->pols[side]->deg;
        double ideals_per_prime = 1;
        double fac=1;
        for(int k = 1 ; k <= d ; k++) {
            fac *= -k;
            ideals_per_prime += 1/fac;
        }
        ideals_per_prime = 1/(1-ideals_per_prime);
        size_t nideals = nprimes_interval(p0, p1);
        size_t nprimes = nideals / ideals_per_prime;
        size_t more = 0;
        /* we have nideals/ideals_per_prime prime numbers, totalling
         * nideals roots.
         * Per prime, we have:
         *      fbprime_t
         *      redc_invp_t
         *      double  (for the weight_cdf table).
         */
        more += sizeof(fbprime_t) * nprimes;
        more += sizeof(redc_invp_t) * nprimes;
        more += sizeof(double) * nprimes;
        /* Per root we have:
         *      fbroot_t
         */
        more += sizeof(fbroot_t) * nideals;

        verbose_output_print(0, 3 + hush,
                "# side %d, lim=%lu, %zu fb primes"
                " (d=%d, %f roots per p if G=S_d): %zuMB\n",
                side,
                sc.sides[side].lim,
                nideals,
                d, ideals_per_prime,
                more >> 20);
        memory += more;

        /* Maybe also count the cost of storing a few slicings ? */
    }
    return memory;
}/*}}}*/
/* This does not count the footprint per binding zone */
size_t expected_memory_usage_per_subjob(siever_config const & sc,/*{{{*/
        las_info const & las,
        int nthreads,
        int print)
{
    char buf[20];
    int hush = print ? 0 : 3;
    bkmult_specifier bkmult = las.get_bk_multiplier();

    /* FIXME: I think that this code misses the case of sublat. */

    /* sc.instantiate_thresholds() depends on sc.logI */
    fb_factorbase::key_type K[2] {
        sc.instantiate_thresholds(0),
        sc.instantiate_thresholds(1)
    };

    bool do_resieve = sc.sides[0].lim && sc.sides[1].lim;

    size_t memory = 0;
    size_t more;

#if 0 && defined(__linux__) && defined(__GLIBC__) && defined(__x86_64__)
    /* count threads. Each costs 8M+4k for the stack, 64MB for the
     * private heap. However, this is only virtual address space.
     * Therefore it's not really clear how we should count it. Maybe "not
     * at all" is a good start, in fact.
     *
     * 64MB is actually transiently 128MB, then 64MB.
     */
    if (0) {
        verbose_output_print(0, 3 + hush, "# %d threads: %zuMB\n",
                nthreads,
                (more = nthreads * 0x4801000) >> 20);
        memory += more;
    }
#endif

    // toplevel is computed by fb_factorbase::slicing::slicing, based on
    // thresholds in fbK
    int toplevel = -1;
    for(int side = 0 ; side < 2 ; side++) {
        int m;
        for(m = 0 ; m < FB_MAX_PARTS && K[side].thresholds[m] < sc.sides[side].lim; ++m);
        if (m > toplevel)
            toplevel = m;
    }

    ASSERT_ALWAYS(toplevel == 1 || toplevel == 2);

    /* the code path is radically different depending on toplevel. */

    int nba = NUMBER_OF_BAS_FOR_THREADS(nthreads);

    double m1s, m1l, m2s;
    size_t s1s, s1l, s2s;

    struct round_me {
        slice_index_t initial;
        slice_index_t increase;
        slice_index_t operator()(slice_index_t y) const {
            return std::max(initial, increase * iceildiv(y, increase));
        }
    };

    round_me round1s, round2s, round1l;

    if (do_resieve) {
        typedef bucket_update_t<1, shorthint_t> T1s;
        typedef bucket_update_t<2, shorthint_t> T2s;
        typedef bucket_update_t<1, longhint_t> T1l;
        typedef bucket_slice_alloc_defaults<1, shorthint_t> W1s;
        typedef bucket_slice_alloc_defaults<2, shorthint_t> W2s;
        typedef bucket_slice_alloc_defaults<1, longhint_t> W1l;
        s2s=sizeof(T2s); m2s=bkmult.get<T2s>();
        s1s=sizeof(T1s); m1s=bkmult.get<T1s>();
        s1l=sizeof(T1l); m1l=bkmult.get<T1l>();
        round1s = round_me { W1s::initial, W1s::increase };
        round2s = round_me { W2s::initial, W2s::increase };
        round1l = round_me { W1l::initial, W1l::increase };
    } else {
        typedef bucket_update_t<1, emptyhint_t> T1s;
        typedef bucket_update_t<2, emptyhint_t> T2s;
        typedef bucket_update_t<1, logphint_t> T1l;
        typedef bucket_slice_alloc_defaults<1, emptyhint_t> W1s;
        typedef bucket_slice_alloc_defaults<2, emptyhint_t> W2s;
        typedef bucket_slice_alloc_defaults<1, logphint_t> W1l;
        s2s=sizeof(T2s); m2s=bkmult.get<T2s>();
        s1s=sizeof(T1s); m1s=bkmult.get<T1s>();
        s1l=sizeof(T1l); m1l=bkmult.get<T1l>();
        round1s = round_me { W1s::initial, W1s::increase };
        round2s = round_me { W2s::initial, W2s::increase };
        round1l = round_me { W1l::initial, W1l::increase };
    }

    if (toplevel == 2) {
        // very large factor base primes, between bkthresh1 and lim = we
        // compute all bucket updates in one go. --> those updates are
        // bucket_update_t<2, shorthint_t>, that is, an XSIZE2 position
        // (should be 24 bits, is actually 32) and a short hint.
        //
        // For each big bucket region (level-2), we then transform these
        // updates into updates for the lower-level buckets. We thus
        // create bucket_update_t<1, longhint_t>'s with the downsort<>
        // function. The long hint is because we have the full fb_slice
        // index. the position in such a bucket update is shorter, only
        // XSIZE1.

        // For moderately large factor base primes (between bkthresh and
        // bkthresh1), we precompute the FK lattices (at some cost), and we
        // fill the buckets locally with short hints (and short positions:
        // bucket_update_t<1, shorthint_t>)

        for(int side = 0 ; side < 2 ; side++) {
            if (!sc.sides[side].lim) continue;
            /* In truth, I sort of know it isn't valid. We've built most
             * of the stuff on the idea that there's a global "toplevel"
             * notion, but that barely applies when one of the factor
             * bases happens to be much smaller than the other one */
            ASSERT_ALWAYS(K[side].thresholds[2] == sc.sides[side].lim);
            double p1 = K[side].thresholds[2];
            double p0 = K[side].thresholds[1];
            p0 = std::min(p1, p0);
            size_t nprimes = nprimes_interval(p0, p1);
            double w = (std::log(std::log(p1)) - std::log(std::log(p0)));

            /* we duplicate code that is found in allocate_memory. TODO:
             * refactor that */
            size_t nreg = 1UL << (sc.logA - LOG_BUCKET_REGIONS[2]);
            size_t nup_per_reg = 0.25 * w * BUCKET_REGIONS[2] / nba;
            /* assume LOG_BUCKET_REGIONS[2] > logI */
            nup_per_reg *= 3;
            nup_per_reg += NB_DEVIATIONS_BUCKET_REGIONS * sqrt(nup_per_reg);
            size_t nupdates = nup_per_reg * nreg * nba;
            {
                verbose_output_print(0, 3 + hush,
                        "# level 2, side %d:"
                        " %zu primes,"
                        " room for %zu 2-updates [2s] in %d arrays:"
                        " %s\n",
                        side, nprimes, nupdates,
                        nba,
                        size_disp(more = m2s * nupdates * s2s, buf));
                memory += more;
            }
            {
                /* Count the slice_start pointers as well. We need to know
                 * how many slices will be processed in each bucket
                 * array. A rough rule of thumb probably works.
                 */
                size_t nslices_estim = iceildiv(nprimes >> 16, nba);
                size_t nslices_alloc = round2s(nslices_estim);
                std::ostringstream os;
                size_t waste = (nslices_alloc - nslices_estim) * nba * nreg * sizeof(void*);
                if (waste > (100<<20))
                    os << " [note: using coarse-grain value of " << nslices_alloc << " slices instead; " << 100.0*(nslices_alloc-nslices_estim)/nslices_alloc << "% waste ("<<(waste>>20)<<" MB) !]";
                verbose_output_print(0, 3 + hush,
                        "# level 2, side %d:"
                        " expect %zu slices per array,"
                        " %zu pointers each, in %d arrays:"
                        " %s%s\n",
                        side,
                        nslices_estim,
                        nreg,
                        nba,
                        size_disp(more = nba * nreg * MAX(nslices_estim, nslices_alloc) * sizeof(void*), buf),
                        os.str().c_str());
                memory += more;
            }
            {
                // how many downsorted updates are alive at a given point in
                // time ?
                size_t nupdates_D = nupdates >> 8;
                verbose_output_print(0, 3 + hush,
                        "# level 1, side %d:"
                        " %zu downsorted 1-updates [1l]: %s\n",
                        side, nupdates_D,
                        size_disp(more = m1l * nupdates_D * s1l, buf));
                memory += more;
            }
            {
                size_t nslices_estim = 1;
                size_t nslices_alloc = round1l(nslices_estim);
                size_t nreg = 1 << (LOG_BUCKET_REGIONS[2] - LOG_BUCKET_REGIONS[1]);
                std::ostringstream os;
                size_t waste = (nslices_alloc - nslices_estim) * nba * nreg * sizeof(void*);
                if (waste > (100<<20))
                    os << " [note: using coarse-grain value of " << nslices_alloc << " slices instead; " << 100.0*(nslices_alloc-nslices_estim)/nslices_alloc << "% waste ("<<(waste>>20)<<" MB) !]";
                verbose_output_print(0, 3 + hush,
                        "# level 1, side %d:"
                        " expect %zu slices per array,"
                        " %zu pointers each, in %d arrays: %s%s\n",
                        side,
                        nslices_estim,
                        nreg,
                        nba,
                        size_disp(more = nba * nreg * MAX(nslices_estim, nslices_alloc) * sizeof(void*), buf),
                        os.str().c_str());
                memory += more;
            }
        }

        for(int side = 0 ; side < 2 ; side++) {
            if (!sc.sides[side].lim) continue;
            double p1 = K[side].thresholds[1];
            double p0 = K[side].thresholds[0];
            size_t nprimes = nprimes_interval(p0, p1);
            double w = (std::log(std::log(p1)) - std::log(std::log(p0)));

            size_t nreg = 1 << (LOG_BUCKET_REGIONS[2] - LOG_BUCKET_REGIONS[1]);
            size_t nup_per_reg = 0.25 * w * BUCKET_REGIONS[1] / nba;
            /* assume LOG_BUCKET_REGIONS[1] > logI -- if it's not the
             * case, the count will not be too wrong anyway. */
            nup_per_reg *= 3;
            nup_per_reg += NB_DEVIATIONS_BUCKET_REGIONS * sqrt(nup_per_reg);
            size_t nupdates = nup_per_reg * nreg * nba;
            verbose_output_print(0, 3 + hush,
                    "# level 1, side %d:"
                    " %zu primes,"
                    " %zu 1-updates [1s] in %d arrays:"
                    " %s\n",
                    side, nprimes, nupdates, nba,
                    size_disp(more = m1s * nupdates * s1s, buf));
            memory += more;
            verbose_output_print(0, 3 + hush,
                    "# level 1, side %d:"
                    " %zu primes => precomp_plattices: %s\n",
                    side, nprimes,
                    size_disp(more = nprimes * sizeof(plattice_enumerator<1>), buf));
            memory += more;

            {
                /* Count the slice_start pointers as well. We need to know
                 * how many slices will be processed in each bucket
                 * array. A rough rule of thumb probably works.
                 */
                size_t nslices_estim = iceildiv(nprimes >> 16, nba);
                size_t nslices_alloc = round1s(nslices_estim);
                std::ostringstream os;
                size_t waste = (nslices_alloc - nslices_estim) * nba * nreg * sizeof(void*);
                if (waste > (100<<20))
                    os << " [note: using coarse-grain value of " << nslices_alloc << " slices instead; " << 100.0*(nslices_alloc-nslices_estim)/nslices_alloc << "% waste ("<<(waste>>20)<<" MB) !]";
                verbose_output_print(0, 3 + hush,
                        "# level 1, side %d:"
                        " expect %zu slices per array,"
                        " %zu pointers each, in %d arrays:"
                        " %s%s\n",
                        side,
                        nslices_estim,
                        nreg,
                        nba,
                        size_disp(more = nba * nreg * MAX(nslices_estim, nslices_alloc) * sizeof(void*), buf),
                        os.str().c_str());
                memory += more;
            }
        }
    } else if (toplevel == 1) {
        // *ALL* bucket updates are computed in one go as
        // bucket_update_t<1, shorthint_t>
        for(int side = 0 ; side < 2 ; side++) {
            if (!sc.sides[side].lim) continue;
            ASSERT_ALWAYS(K[side].thresholds[1] == sc.sides[side].lim);
            double p1 = K[side].thresholds[1];
            double p0 = K[side].thresholds[0];
            size_t nprimes = nprimes_interval(p0, p1);
            double w = (std::log(std::log(p1)) - std::log(std::log(p0)));

            /* we duplicate code that is found in allocate_memory. TODO:
             * refactor that */
            size_t nreg = 1UL << (sc.logA - LOG_BUCKET_REGIONS[1]);
            size_t nup_per_reg = 0.25 * w * BUCKET_REGIONS[1] / nba;
            /* assume LOG_BUCKET_REGIONS[1] > logI -- if it's not the
             * case, the count will not be too wrong anyway. */
            nup_per_reg *= 3;
            nup_per_reg += NB_DEVIATIONS_BUCKET_REGIONS * sqrt(nup_per_reg);
            size_t nupdates = nup_per_reg * nreg * nba;
            nupdates += NB_DEVIATIONS_BUCKET_REGIONS * sqrt(nupdates);
            verbose_output_print(0, 3 + hush,
                    "# level 1, side %d:"
                    " %zu primes,"
                    " %zu 1-updates [1s] in %d arrays:"
                    " %s\n",
                    side, nprimes, nupdates, nba,
                    size_disp(more = m1s * nupdates * s1s, buf));
            memory += more;
            {
                /* Count the slice_start pointers as well. We need to know
                 * how many slices will be processed in each bucket
                 * array. A rough rule of thumb probably works.
                 */
                size_t nslices_estim = iceildiv(nprimes >> 16, nba);
                size_t nslices_alloc = round1s(nslices_estim);
                std::ostringstream os;
                size_t waste = (nslices_alloc - nslices_estim) * nba * nreg * sizeof(void*);
                if (waste > (100<<20))
                    os << " [note: using coarse-grain value of " << nslices_alloc << " slices instead; " << 100.0*(nslices_alloc-nslices_estim)/nslices_alloc << "% waste ("<<(waste>>20)<<" MB) !]";
                verbose_output_print(0, 3 + hush,
                        "# level 1, side %d:"
                        " expect %zu slices per array,"
                        " %zu pointers each, in %d arrays:"
                        " %s%s\n",
                        side,
                        nslices_estim,
                        nreg,
                        nba,
                        size_disp(more = nba * nreg * MAX(nslices_estim, nslices_alloc) * sizeof(void*), buf),
                        os.str().c_str());
                memory += more;
            }
        }
    }

    return memory;
}/*}}}*/
size_t expected_memory_usage_per_subjob_worst_logI(siever_config const & sc0, las_info const & las, int nthreads, int print)/*{{{*/
{
    /* We're not getting number_of_threads_per_subjob() from las, because
     * this function gets called before the las_parallel_desc layer of
     * the las_info structure is set.
     */
    int hush = print ? 0 : 3;
    char buf[20];
    /* do the estimate based on the typical config stuff provided.
     * This is most often going to give a reasonable rough idea anyway.
     */
    siever_config sc = sc0;
    /* See for which I we'll have the most expensive setting */
    int logImin, logImax;
    if (las.adjust_strategy == 2) {
        logImin = (1+sc.logA)/2 - ADJUST_STRATEGY2_MAX_SQUEEZE;
        logImax = (1+sc.logA)/2 - ADJUST_STRATEGY2_MIN_SQUEEZE;
    } else {
        logImin = logImax = (1+sc.logA)/2;
    }
    size_t max_memory = 0;
    int logI_max_memory = 0;
    for(int logI = logImin ; logI <= logImax ; logI++) {
        sc.logI = logI;
        verbose_output_print(0, 3 + hush,
                "# Expected memory usage per subjob for logI=%d [%d threads]:\n",
                sc.logI, nthreads);

        size_t memory = expected_memory_usage_per_subjob(sc, las, nthreads, print);

        verbose_output_print(0, 2 + hush,
                "# Expected memory usage per subjob for logI=%d: %s\n",
                sc.logI, size_disp(memory, buf));

        if (memory > max_memory) {
            logI_max_memory = sc.logI;
            max_memory = memory;
        }
    }
    if (logImin != logImax || las_output.verbose < 2 + hush)
        verbose_output_print(0, 0 + hush,
                "# Expected memory use per subjob (max reached for logI=%d):"
                " %s\n",
                logI_max_memory, size_disp(max_memory, buf));
    return max_memory;
}/*}}}*/

size_t expected_memory_usage(siever_config const & sc,/*{{{*/
        las_info & las,
        int print,
        size_t base_memory = 0)
{
    /* Contrary to the previous functions which are used very early on in
     * order to decide on the parallel setting, this function can safely
     * assume that this parallel setting is now complete.
     */
    int hush = print ? 0 : 3;
    char buf[20];

    size_t fb_memory = expected_memory_usage_per_binding_zone(sc, las, print);
    verbose_output_print(0, 0 + hush,
            "# Expected memory usage per binding zone for the factor base: %s\n",
            size_disp(fb_memory, buf));

    size_t subjob_memory = expected_memory_usage_per_subjob_worst_logI(sc, las, las.number_of_threads_per_subjob(), print);

    size_t memory;
    memory = subjob_memory;
    memory *= las.number_of_subjobs_per_memory_binding_zone();
    memory += fb_memory;
    memory *= las.number_of_memory_binding_zones();
    memory += base_memory;

    verbose_output_print(0, 0 + hush,
            "# Expected memory use for %d binding zones and %d %d-threaded jobs per zone, counting %zu MB of base footprint: %s\n",
            las.number_of_memory_binding_zones(),
            las.number_of_subjobs_per_memory_binding_zone(),
            las.number_of_threads_per_subjob(),     /* per subjob, always */
            base_memory >> 20,
            size_disp(memory, buf));

    return memory;

}/*}}}*/

#ifdef  DLP_DESCENT
void postprocess_specialq_descent(las_info & las, las_todo_list & todo, las_todo_entry const & doing, timetree_t & timer_special_q)/*{{{*/
{
    SIBLING_TIMER(timer_special_q, "descent");
    TIMER_CATEGORY(timer_special_q, bookkeeping());

    descent_tree::candidate_relation const & winner(las.tree.current_best_candidate());
    if (winner) {
        /* Even if not going for recursion, store this as being a
         * winning relation. This is useful for preparing the hint
         * file, and also for the initialization of the descent.
         */
        las.tree.take_decision();
        verbose_output_start_batch();
        FILE * output;
        for (size_t i = 0;
                (output = verbose_output_get(0, 0, i)) != NULL;
                i++) {
            winner.rel.print(output, "Taken: ");
        }
        verbose_output_end_batch();
        {
            unsigned int n = mpz_sizeinbase(doing.p, 2);
            verbose_output_start_batch();
            verbose_output_print (0, 1, "# taking path: ");
            for(int i = 0 ; i < doing.depth ; i++) {
                verbose_output_print (0, 1, " ");
            }
            verbose_output_print (0, 1, "%d@%d ->", n, doing.side);
            for(unsigned int i = 0 ; i < winner.outstanding.size() ; i++) {
                int side = winner.outstanding[i].first;
                relation::pr const & v(winner.outstanding[i].second);
                unsigned int n = mpz_sizeinbase(v.p, 2);
                verbose_output_print (0, 1, " %d@%d", n, side);
            }
            if (winner.outstanding.empty()) {
                verbose_output_print (0, 1, " done");
            }
            verbose_output_vfprint (0, 1, gmp_vfprintf, " \t%d %Zd %Zd\n", doing.side,
                    (mpz_srcptr) doing.p,
                    (mpz_srcptr) doing.r);
            verbose_output_end_batch();
        }
        if (recursive_descent) {
            /* reschedule the possibly still missing large primes in the
             * todo list */
            for(unsigned int i = 0 ; i < winner.outstanding.size() ; i++) {
                int side = winner.outstanding[i].first;
                relation::pr const & v(winner.outstanding[i].second);
                unsigned int n = mpz_sizeinbase(v.p, 2);
                verbose_output_vfprint(0, 1, gmp_vfprintf, "# [descent] " HILIGHT_START "pushing side-%d (%Zd,%Zd) [%d@%d]" HILIGHT_END " to todo list\n", side, (mpz_srcptr) v.p, (mpz_srcptr) v.r, n, side);
                todo.push_withdepth(v.p, v.r, side, doing.depth + 1);
            }
        }
    } else {
        las.tree.mark_try_again(doing.iteration + 1);
        unsigned int n = mpz_sizeinbase(doing.p, 2);
        verbose_output_print (0, 1, "# taking path: %d@%d -> loop (#%d)", n, doing.side, doing.iteration + 1);
        verbose_output_vfprint (0, 1, gmp_vfprintf, " \t%d %Zd %Zd\n", doing.side,
                (mpz_srcptr) doing.p,
                (mpz_srcptr) doing.r);
        verbose_output_vfprint(0, 1, gmp_vfprintf, "# [descent] Failed to find a relation for " HILIGHT_START "side-%d (%Zd,%Zd) [%d@%d]" HILIGHT_END " (iteration %d). Putting back to todo list.\n", doing.side,
                (mpz_srcptr) doing.p,
                (mpz_srcptr) doing.r, n, doing.side, doing.iteration);
        todo.push_withdepth(doing.p, doing.r, doing.side, doing.depth + 1, doing.iteration + 1);
    }
}/*}}}*/
#endif  /* DLP_DESCENT */

void process_many_bucket_regions(nfs_work & ws, std::shared_ptr<nfs_work_cofac> wc_p, std::shared_ptr<nfs_aux> aux_p, thread_pool & pool, int first_region0_index, where_am_I const & w)/*{{{*/
{
    /* first_region0_index is always 0 when toplevel == 1, but the
     * present function is also called from within downsort_tree when
     * toplevel > 1, and then first_region0_index may be larger.
     */
    auto P = thread_pool::make_shared_task<process_bucket_region_spawn>(ws, wc_p, aux_p, w);

    /* Make sure we don't schedule too many tasks when J was truncated
     * anyway */

    int first_skipped_br = ws.J;

    if (ws.conf.logI >= LOG_BUCKET_REGION)
        first_skipped_br <<= ws.conf.logI - LOG_BUCKET_REGION;
    else
        first_skipped_br >>= LOG_BUCKET_REGION - ws.conf.logI;

    size_t small_sieve_regions_ready = std::min(SMALL_SIEVE_START_POSITIONS_MAX_ADVANCE, ws.nb_buckets[1]);

    for(int done = 0, ready = small_sieve_regions_ready ; done < ws.nb_buckets[1] ; ) {

        /* yes, it's a bit ugly */
        P->first_region0_index = first_region0_index;
        P->already_done = done;

        for(int i = 0 ; i < ready ; i++) {
            if (first_region0_index + done + i >= first_skipped_br) {
                /* Hmm, then we should also make sure that we truncated
                 * fill_in_buckets, right ? */
                break;
            }
            pool.add_shared_task(P, i, 0);
        }

        /* it's only really done when we do drain_queue(0), of course */
        done += ready;

        if (done < ws.nb_buckets[1]) {

            /* We need to compute more init positions */
            int more = std::min(SMALL_SIEVE_START_POSITIONS_MAX_ADVANCE, ws.nb_buckets[1] - done);

            for(int side = 0 ; side < 2 ; side++) {
                nfs_work::side_data & wss(ws.sides[side]);
                if (wss.no_fb()) continue;
                pool.add_task_lambda([=,&ws](worker_thread * worker, int){
                        timetree_t & timer(aux_p->get_timer(worker));
                        ENTER_THREAD_TIMER(timer);
                        MARK_TIMER_FOR_SIDE(timer, side);
                        SIBLING_TIMER(timer, "prepare small sieve");
                        nfs_work::side_data & wss(ws.sides[side]);
                        // if (wss.no_fb()) return;
                        SIBLING_TIMER(timer, "small sieve start positions");
                        /* When we're doing 2-level sieving, there is probably
                         * no real point in doing ssdpos initialization in
                         * several passes.
                         */
                        small_sieve_prepare_many_start_positions(
                                wss.ssd,
                                first_region0_index + done,
                                more,
                                ws.conf.logI, ws.Q.sublat);
                        },0);
            }

            pool.drain_queue(0);

            ready = more;

            /* Now these new start positions are ready to be used */
            for(int side = 0 ; side < 2 ; side++) {
                nfs_work::side_data & wss(ws.sides[side]);
                if (wss.no_fb()) continue;
                small_sieve_activate_many_start_positions(wss.ssd);
            }
        }
    }
}/*}}}*/


/* This is the core of the sieving routine. We do fill-in-buckets,
 * downsort, apply-buckets, lognorm computation, small sieve computation,
 * and survivor search and detection, all from here.
 */
void do_one_special_q_sublat(nfs_work & ws, std::shared_ptr<nfs_work_cofac> wc_p, std::shared_ptr<nfs_aux> aux_p, thread_pool & pool)/*{{{*/
{
    nfs_aux & aux(*aux_p);
    timetree_t & timer_special_q(aux.timer_special_q);
    las_report& rep(aux.rep);
    where_am_I & w(aux.w);

    /* essentially update the fij polynomials and the max log bounds */
    if (las_output.verbose >= 2) {
        verbose_output_print (0, 1, "# f_0'(x) = ");
        mpz_poly_fprintf(las_output.output, ws.sides[0].lognorms.fij);
        verbose_output_print (0, 1, "# f_1'(x) = ");
        mpz_poly_fprintf(las_output.output, ws.sides[1].lognorms.fij);
    }

#ifdef TRACE_K
    trace_per_sq_init(ws);
#endif

    /* TODO: is there a way to share this in sublat mode ? */

    multityped_array<precomp_plattice_t, 1, FB_MAX_PARTS> precomp_plattice;

    {
        rep.ttbuckets_fill -= seconds();
        auto dummy = call_dtor([&rep]() { rep.ttbuckets_fill += seconds(); });

        {
            /* allocate_bucket_regions is probably ridiculously cheap in
             * comparison to allocate_buckets */
            ws.allocate_bucket_regions();

            ws.allocate_buckets(*aux_p, pool);
        }

        for(int side = 0 ; side < 2 ; side++) {
            nfs_work::side_data & wss(ws.sides[side]);
            if (wss.no_fb()) continue;

            fill_in_buckets_toplevel(ws, aux, pool, side, w);

            fill_in_buckets_prepare_plattices(ws, pool, side, precomp_plattice);

        }

        /*
         * Mixing-and-matching threads here with the fill-in-buckets threads
         * might lead to unbalance.
         */
        BOOKKEEPING_TIMER(timer_special_q);

        for(int side = 0 ; side < 2 ; side++) {
            nfs_work::side_data & wss(ws.sides[side]);
            if (wss.no_fb()) continue;
            pool.add_task_lambda([&ws,aux_p,side](worker_thread * worker,int){
                    timetree_t & timer(aux_p->get_timer(worker));
                    ENTER_THREAD_TIMER(timer);
                    MARK_TIMER_FOR_SIDE(timer, side);

                    SIBLING_TIMER(timer, "prepare small sieve");

                    nfs_work::side_data & wss(ws.sides[side]);
                    // if (wss.no_fb()) return;

                    small_sieve_init(wss.ssd,
                            wss.fbs->small_sieve_entries.resieved,
                            wss.fbs->small_sieve_entries.rest,
                            ws.conf.logI,
                            side,
                            wss.fbK,
                            ws.Q,
                            wss.lognorms.scale);

                    small_sieve_info("small sieve", side, wss.ssd);

                    if (ws.toplevel == 1) {
                        /* when ws.toplevel > 1, this start_many call is done
                         * several times.
                         */
                        SIBLING_TIMER(timer, "small sieve start positions ");
                        small_sieve_prepare_many_start_positions(wss.ssd,
                                0,
                                std::min(SMALL_SIEVE_START_POSITIONS_MAX_ADVANCE, ws.nb_buckets[1]),
                                ws.conf.logI, ws.Q.sublat);
                        small_sieve_activate_many_start_positions(wss.ssd);
                    }
            },0);
        }

        /* Note: we haven't done any downsorting yet ! */

        pool.drain_queue(0);

        ws.check_buckets_max_full<shorthint_t>(ws.toplevel);
        ws.check_buckets_max_full<emptyhint_t>(ws.toplevel);
        auto exc = pool.get_exceptions<buckets_are_full>(0);
        if (!exc.empty())
            throw *std::max_element(exc.begin(), exc.end());

        /* trigger the increase of ttbuckets_fill, even if we encountered an
         * exception. See the dummy object above.
         */
    }

    {
        CHILD_TIMER(timer_special_q, "process_bucket_region outer container");
        TIMER_CATEGORY(timer_special_q, sieving_mixed());
        if (ws.toplevel == 1) {
            /* Process bucket regions in parallel */
            process_many_bucket_regions(ws, wc_p, aux_p, pool, 0, w);
        } else {
            // Prepare plattices at internal levels

            // Visit the downsorting tree depth-first.
            // If toplevel = 1, then this is just processing all bucket
            // regions.
            size_t (&BRS)[FB_MAX_PARTS] = BUCKET_REGIONS;
            for (int i = 0; i < ws.nb_buckets[ws.toplevel]; i++) {
                switch (ws.toplevel) {
                    case 2:
                        downsort_tree<1>(ws, wc_p, aux_p, pool,
                                i, i*BRS[2]/BRS[1],
                                precomp_plattice, w);
                        break;
                    case 3:
                        downsort_tree<2>(ws, wc_p, aux_p, pool, i,
                                i*BRS[3]/BRS[1],
                                precomp_plattice, w);
                        break;
                    default:
                        ASSERT_ALWAYS(0);
                }
            }
        }
    }

    BOOKKEEPING_TIMER(timer_special_q);
    /* This ensures proper serialization of stuff that is in queue 0.
     * Maybe we could be looser about this.
     */
    if (sync_at_special_q) {
        pool.drain_all_queues();
    } else {
        pool.drain_queue(0);
    }
}/*}}}*/

/* This returns false if the special-q was discarded */
bool do_one_special_q(las_info & las, nfs_work & ws, std::shared_ptr<nfs_aux> aux_p, thread_pool & pool)/*{{{*/
{
    nfs_aux & aux(*aux_p);
    ws.Q.doing = aux.doing;     /* will be set by choose_sieve_area anyway */
    cxx_mpz & p(aux.doing.p);
    cxx_mpz & r(aux.doing.r);

    ASSERT_ALWAYS(mpz_poly_is_root(las.cpoly->pols[aux.doing.side], r, p));

    timetree_t& timer_special_q(aux.timer_special_q);
    las_report& rep(aux.rep);

    // arrange so that we don't have the same header line as the one
    // which prints the q-lattice basis
    verbose_output_print(0, 2, "#\n");
    verbose_output_vfprint(0, 1, gmp_vfprintf,
                         "# "
                         "Now sieving side-%d q=%Zd; rho=%Zd\n",
                         aux.doing.side,
                         (mpz_srcptr) aux.doing.p,
                         (mpz_srcptr) aux.doing.r);

    SIBLING_TIMER(timer_special_q, "skew Gauss");
    TIMER_CATEGORY(timer_special_q, bookkeeping());

    /* By choosing the sieve area, we trigger the setup of most of the
     * per-special-q fields.
     */
    if (!choose_sieve_area(las, aux_p, aux.doing, ws.conf, ws.Q, ws.J))
        return false;

    /* Check whether q is larger than the large prime bound.
     * This can create some problems, for instance in characters.
     * By default, this is not allowed, but the parameter
     * -allow-largesq is a by-pass to this test.
     */
    if (!allow_largesq) {
        if ((int)mpz_sizeinbase(aux.doing.p, 2) >
                ws.conf.sides[aux.doing.side].lpb) {
            fprintf(stderr, "ERROR: The special q (%d bits) is larger than the "
                    "large prime bound on side %d (%d bits).\n",
                    (int) mpz_sizeinbase(aux.doing.p, 2),
                    aux.doing.side,
                    ws.conf.sides[aux.doing.side].lpb);
            fprintf(stderr, "       You can disable this check with "
                    "the -allow-largesq argument,\n");
            fprintf(stderr, "       It is for instance useful for the "
                    "descent.\n");
	    fprintf(stderr, "       Use tasks.sieve.allow_largesq=true.\n");
            exit(EXIT_FAILURE);
        }
    }

    BOOKKEEPING_TIMER(timer_special_q);

    ws.prepare_for_new_q(las);

    /* the where_am_I structure is store in nfs_aux. We have a few
     * adjustments to make, and we want to make sure that the threads,
     * which also have their where_am_I object in nfs_aux, have it too.
     */
    WHERE_AM_I_UPDATE(aux.w, logI, ws.conf.logI);
    WHERE_AM_I_UPDATE(aux.w, pQ, &ws.Q);
    WHERE_AM_I_UPDATE(aux.w, sides[0].fbs, ws.sides[0].fbs);
    WHERE_AM_I_UPDATE(aux.w, sides[1].fbs, ws.sides[1].fbs);
    for(auto & t : aux.th) t.w = aux.w;


    /* Currently we assume that we're doing sieving + resieving on
     * both sides, or we're not. In the latter case, we expect to
     * complete the factoring work with batch cofactorization */
    ASSERT_ALWAYS(las.batch || las.batch_print_survivors || (ws.conf.sides[0].lim && ws.conf.sides[1].lim));

    std::shared_ptr<nfs_work_cofac> wc_p;

    {
        wc_p = std::make_shared<nfs_work_cofac>(las, ws);

        rep.total_logI += ws.conf.logI;
        rep.total_J += ws.J;

        std::ostringstream extra;
        if (ws.Q.doing.depth)
            extra << " # within descent, currently at depth " << ws.Q.doing.depth;

        /* should stay consistent with DUPECHECK line printed in
         * sq_finds_relation() */
        std::ostringstream os;
        os << ws.Q;
        verbose_output_vfprint(0, 2, gmp_vfprintf,
                "# "
                "Sieving %s; I=%u; J=%u;%s\n",
                os.str().c_str(),
                1u << ws.conf.logI, ws.J, extra.str().c_str());

        if (!las.allow_composite_q && !ws.Q.doing.is_prime()) {
            verbose_output_vfprint(0, 1, gmp_vfprintf,
                    "# Warning, q=%Zd is not prime\n",
                    (mpz_srcptr) ws.Q.doing.p);
        }
    }

    unsigned int sublat_bound = ws.Q.sublat.m;
    if (sublat_bound == 0)
        sublat_bound = 1;

    for (unsigned int i_cong = 0; i_cong < sublat_bound; ++i_cong) {
        for (unsigned int j_cong = 0; j_cong < sublat_bound; ++j_cong) {
            if (ws.Q.sublat.m) {
                if (i_cong == 0 && j_cong == 0)
                    continue;
                ws.Q.sublat.i0 = i_cong;
                ws.Q.sublat.j0 = j_cong;
                verbose_output_print(0, 1, "# Sublattice (i,j) == (%u, %u) mod %u\n",
                        ws.Q.sublat.i0, ws.Q.sublat.j0, ws.Q.sublat.m);
            }
            do_one_special_q_sublat(ws, wc_p, aux_p, pool);
        }
    }

    /* It's better than before, but still. We're going to keep this data
     * around for longer than we think if we get an exception above. 
     */
    for(auto & wss : ws.sides) {
        wss.precomp_plattice_dense_clear();
        small_sieve_clear(wss.ssd);
    }

    return true;
}/*}}}*/

void prepare_timer_layout_for_multithreaded_tasks(timetree_t & timer)
{
    /* This does nothing. We're just setting up the required
     * empty shell so that all the multithreaded tasks that
     * begin with MARK_TIMER_FOR_SIDE are properly registered
     * under the "sieving on side X" umbrella.
     */
#ifndef DISABLE_TIMINGS
    timetree_t::accounting_child x(timer, tdict_slot_for_threads);
    for (int side = 0; side < 2; ++side) {
        MARK_TIMER_FOR_SIDE(timer, side);
        TIMER_CATEGORY(timer, sieving(side));
    }
#else
    timer.nop();
#endif
}

void las_subjob(las_info & las, int subjob, las_todo_list & todo, las_report & global_report, timetree_t & global_timer)/*{{{*/
{
    where_am_I w MAYBE_UNUSED;
    WHERE_AM_I_UPDATE(w, plas, &las);

    las.set_subjob_binding(subjob);

    std::list<nfs_aux::caller_stuff> aux_good;
    std::list<nfs_aux::caller_stuff> aux_botched;

    double cumulated_wait_time = 0;     /* for this subjob only */
    {
        /* add scoping to control dtor call */
        /* queue 0: main
         * queue 1: ECM
         * queue 2: things that we join almost immediately, but are
         * multithreaded nevertheless: alloc buckets, ...
         */
        thread_pool pool(las.number_of_threads_per_subjob(), 3);
        nfs_work workspaces(las);

        /* {{{ Doc on todo list handling
         * The function las_todo_feed behaves in different
         * ways depending on whether we're in q-range mode or in q-list mode.
         *
         * q-range mode: the special-q's to be handled are specified as a
         * range. Then, whenever the todo list almost runs out, it is
         * refilled if possible, up to the limit q1 (-q0 & -rho just gives a
         * special case of this).
         *
         * q-list mode: the special-q's to be handled are always read from a
         * file. Therefore each new special-q to be handled incurs a
         * _blocking_ read on the file, until EOF. This mode is also used for
         * the descent, which has the implication that the read occurs if and
         * only if the todo list is empty. }}} */

        for(las_todo_entry doing ; ; ) {
            las_output.fflush();
            if (!todo.feed_and_pop(las.rstate, doing))
                break;

#ifdef DLP_DESCENT
            /* If the next special-q to try is a special marker, it means
             * that we're done with a special-q we started before, including
             * all its spawned sub-special-q's. Indeed, each time we start a
             * special-q from the todo list, we replace it by a special
             * marker. But newer special-q's may enver the todo list in turn
             * (pushed with las_todo_push_withdepth).
             */
            if (todo.is_closing_brace(doing)) {
                las.tree.done_node();
                if (las.tree.depth() == 0) {
                    if (recursive_descent) {
                        /* BEGIN TREE / END TREE are for the python script */
                        fprintf(las_output.output, "# BEGIN TREE\n");
                        las.tree.display_last_tree(las_output.output);
                        fprintf(las_output.output, "# END TREE\n");
                    }
                    las.tree.visited.clear();
                }
                continue;
            }

            /* pick a new entry from the stack, and do a few sanity checks */
            todo.push_closing_brace(doing.depth);
#endif

            /* We set this aside because we may have to rollback our changes
             * if we catch an exception because of full buckets. */
            auto saved_todo = todo.save();

#ifdef DLP_DESCENT
            las.tree.new_node(doing);
#endif

            /* We'll convert that to a shared_ptr later on, because this is
             * to be kept by the cofactoring tasks that will linger on quite
             * late.
             * Note that we must construct this object *outside* the try
             * block, because we want this list to be common to all attempts
             * for this q.
             */
            auto rel_hash_p = std::make_shared<nfs_aux::rel_hash_t>();

            for(;;) {
                /* We're playing a very dangerous game here. rep and timer
                 * below are created here, at the end of a temp list. When
                 * exiting this loop, they will still be live somewhere,
                 * either in aux_good or aux_botched. The nfs_aux data holds
                 * references to this stuff. But this nfs_aux is expected to
                 * live slightly longer, so it will tinker with these structs
                 * at a time where they've already been moved to aux_good (or
                 * even aux_botched, if an exception occurs late during 1l
                 * downsorting). We must be sure that all threads are done
                 * when we finally consume the aux_good and aux_botched
                 * lists!
                 *
                 * Note that the lifetime of the nfs_aux object *is*
                 * thread-safe, because the shared_ptr construct provides
                 * this guarantee. Helgrind, however, is not able to
                 * detect it properly, and sees stuff happening in the
                 * nfs_aux dtor as conflicting with what is done in the
                 * try{} block. This is a false positive. cado-nfs.supp
                 * has an explicit suppression for this.
                 */
                std::list<nfs_aux::caller_stuff> aux_pending;
                aux_pending.push_back({});
                las_report & rep(std::get<0>(aux_pending.back()));
                timetree_t & timer_special_q(std::get<1>(aux_pending.back()));

                /* ready to start over if we encounter an exception */
                try {
                    /* The nfs_aux ctor below starts the special-q timer.
                     * However we must not give it a category right now,
                     * since it is an essential property ot the timer trees
                     * that the root of the trees must not have a nontrivial
                     * category */
                    auto aux_p = std::make_shared<nfs_aux>(las, doing, rel_hash_p, aux_pending.back(), las.number_of_threads_per_subjob());
                    nfs_aux & aux(*aux_p);
                    ACTIVATE_TIMER(timer_special_q);

                    prepare_timer_layout_for_multithreaded_tasks(timer_special_q);

                    bool done = do_one_special_q(las, workspaces, aux_p, pool);

                    if (!done) {
                        /* Then we don't even keep track of the time, it's
                         * totally insignificant.
                         */
                        rep.nr_sq_discarded++;
                        break;
                    }

                    /* for statistics */
                    rep.nr_sq_processed++;

#ifdef DLP_DESCENT
                    postprocess_specialq_descent(las, todo, doing, timer_special_q);
#endif

                    if (!workspaces.cofac_candidates.empty()) {
                        {
                            std::lock_guard<std::mutex> foo(las.L.mutex());
#if 0
                            las.L.reserve(las.L.size() +
                                    workspaces.cofac_candidates.size());
                            /* do we fear that this move could be
                             * expensive ?  We're single-threaded at this
                             * point, so many threads could be waiting
                             * idly while we're moving pointers around.
                             * Worse, we have a mutex on las.L, so other
                             * subjobs might be waiting too. */
                            for(auto & x : workspaces.cofac_candidates)
                                las.L.emplace_back(std::move(x));
                            /* we can release the mutex now */
#else
                            las.L.splice(las.L.end(), workspaces.cofac_candidates);
#endif
                        }
                        workspaces.cofac_candidates.clear();
                    }

                    aux.complete = true;
                    aux_good.splice(aux_good.end(), aux_pending);

                    if (exit_after_rel_found > 1 && rep.reports > 0)
                        break;

                    break;
                } catch (buckets_are_full const & e) {
                    aux_botched.splice(aux_botched.end(), aux_pending);
                    verbose_output_vfprint (2, 1, gmp_vfprintf,
                            "# redoing q=%Zd, rho=%Zd because %s buckets are full\n"
                            "# %s\n",
                            (mpz_srcptr) doing.p, (mpz_srcptr) doing.r,
                            bkmult_specifier::printkey(e.key).c_str(),
                            e.what());

                    /* reason on the bk_multiplier that we used when we
                     * did the allocation ! It is set by
                     * prepare_for_new_q, called from do_one_special_q.
                     */
                    double old_value = workspaces.bk_multiplier.get(e.key);
                    double ratio = (double) e.reached_size / e.theoretical_max_size * 1.05;
                    double new_value = old_value * ratio;
                    double fresh_value = las.get_bk_multiplier().get(e.key);
                    if (fresh_value > new_value) {

                        verbose_output_print(0, 1, "# Global %s bucket multiplier has already grown to %.3f. Not updating, since this will cover %.3f*%d/%d*1.1=%.3f\n",
                                bkmult_specifier::printkey(e.key).c_str(),
                                fresh_value,
                                old_value,
                                e.reached_size,
                                e.theoretical_max_size,
                                new_value
                                );
                    } else {
                        verbose_output_print(0, 1, "# Updating %s bucket multiplier to %.3f*%d/%d*1.1=%.3f\n",
                                bkmult_specifier::printkey(e.key).c_str(),
                                old_value,
                                e.reached_size,
                                e.theoretical_max_size,
                                new_value
                                );
                        las.grow_bk_multiplier(e.key, ratio);
                    }
                    if (las.config_pool.default_config_ptr) {
                        expected_memory_usage(las.config_pool.base, las, true, base_memory);
                    }
                    /* we have to roll back the updates we made to
                     * this structure. */
                    todo.restore(std::move(saved_todo));
                    // las.tree.ditch_node();
                    continue;
                }
                break;
            }

        } // end of loop over special q ideals.

        /* we delete the "pool" and "workspaces" variables at this point. */
        /* The dtor for "pool" is a synchronization point */
        cumulated_wait_time = pool.cumulated_wait_time;
    }

    static pthread_mutex_t lock = PTHREAD_MUTEX_INITIALIZER;
    pthread_mutex_lock(&lock);

    for(auto & P : aux_good) {
        global_report.accumulate_and_clear(std::move(std::get<0>(P)));
        global_timer += std::get<1>(P);
    }
    las_report botched_report;
    timetree_t botched_timer;
    for(auto & P : aux_botched) {
        botched_report.accumulate_and_clear(std::move(std::get<0>(P)));
        botched_timer += std::get<1>(P);
    }

    global_report.nwaste += aux_botched.size();
    global_report.waste += botched_report.tn[0];
    global_report.waste += botched_report.tn[1];
    global_report.waste += botched_report.ttbuckets_fill;
    global_report.waste += botched_report.ttbuckets_apply;
    global_report.waste += botched_report.ttf;
    global_report.waste += botched_report.ttcof;
    global_report.cumulated_wait_time += cumulated_wait_time;

    pthread_mutex_unlock(&lock);

    verbose_output_print(0, 1, "# subjob %d done, now waiting for other jobs\n", subjob);
}/*}}}*/

int main (int argc0, char *argv0[])/*{{{*/
{
    double t0, tts, wct;
    int argc = argc0;
    char **argv = argv0;

#ifdef HAVE_MINGW
    _fmode = _O_BINARY;     /* Binary open for all files */
#endif
    setbuf(stdout, NULL);
    setbuf(stderr, NULL);

    cxx_param_list pl;
    las_install_sighandlers();

    declare_usage(pl);
    configure_switches(pl);
    configure_aliases(pl);

    argv++, argc--;
    for( ; argc ; ) {
        if (param_list_update_cmdline(pl, &argc, &argv)) { continue; }
        /* Could also be a file */
        FILE * f;
        if ((f = fopen(argv[0], "r")) != NULL) {
            param_list_read_stream(pl, f, 0);
            fclose(f);
            argv++,argc--;
            continue;
        }
        fprintf(stderr, "Unhandled parameter %s\n", argv[0]);
        param_list_print_usage(pl, argv0[0], stderr);
        exit(EXIT_FAILURE);
    }

    param_list_parse_int(pl, "trialdiv-first-side", &trialdiv_first_side);
    param_list_parse_int(pl, "exit-early", &exit_after_rel_found);
#if DLP_DESCENT
    param_list_parse_double(pl, "grace-time-ratio", &general_grace_time_ratio);
#endif
    param_list_parse_int(pl, "log-bucket-region", &LOG_BUCKET_REGION);
    set_LOG_BUCKET_REGION();

    las_output.set(pl);

    las_info las(pl);    /* side effects: prints cmdline and flags */

    las_todo_list todo(las.cpoly, pl);

    /* If qmin is not given, use lim on the special-q side by default.
     * This makes sense only if the relevant fields have been filled from
     * the command line.
     *
     * This is a kludge, really.
     */
    if (todo.sqside >= 0 && las.dupqmin[todo.sqside] == ULONG_MAX)
        las.dupqmin[todo.sqside] = las.config_pool.base.sides[todo.sqside].lim;

#ifdef TRACE_K
    init_trace_k(pl);
#endif

    base_memory = Memusage() << 10;

    /* First have a guess at our memory usage in single-threaded mode,
     * and see how many threads must be together. This means more memory
     * per job than our estimate, and then, maybe more threads together
     * as a consequence. This will converge eventually (of course, if
     * there is an explicit number of threads that is supplied, the
     * result is immediate).
     *
     * The significant subtlety is that the las_parallel setting matters
     * more than marginally: all subjobs within a given binding will
     * supposedly share the factor base, so we must take that into
     * account, while the las_parallel ctor will only grok a per-subjob
     * estimate.
     */
    try {
        las.set_parallel(pl);
    } catch (las_parallel_desc::needs_job_ram & e) {
        if (las.config_pool.default_config_ptr) {
            verbose_output_print(0, 2, "# No --job-memory option given, relying on automatic memory estimate\n");
            siever_config const & sc0(las.config_pool.base);
            size_t ram0 = expected_memory_usage_per_binding_zone(sc0, las, false);
            for(int z = 1, s = 1 << 30, n = 1, spin=0 ; ; spin++) {
                if (spin > 10) {
                    fprintf(stderr, "Warning: computation of expected memory does not stabilize after %d attempts, picking the situation as it is\n", spin);
                    break;
                }
                size_t ram1 = expected_memory_usage_per_subjob_worst_logI(sc0, las, n, false);
                size_t jobram = (base_memory / z + ram0) / s + ram1;
                /*
                std::ostringstream os;
                os << z << " " << s << " " << n
                    << " " << (double) ram0 / (1 << 30)
                    << " " << (double) ram1 / (1 << 30)
                    << " " << (double) jobram / (1 << 30);
                fprintf(stderr, "%s\n", os.str().c_str());
                */
                las.set_parallel(pl, (double) jobram / (1 << 30));
                int nz = las.number_of_memory_binding_zones();
                int ns = las.number_of_subjobs_per_memory_binding_zone();
                int nn = las.number_of_threads_per_subjob();
                if (s == ns && n == nn && z == nz)
                    break;
                z = nz; s = ns; n = nn;
            }
        } else {
            verbose_output_print(0, 0, "# No --job-memory option given. Job placement needs either an explicit placement with -t, a complete siever config with a factor base to allow automatic ram estimates, or a --job-memory option\n");
            exit(EXIT_FAILURE);
        }
    }
    las.display_binding_info();
    if (las.config_pool.default_config_ptr)
        expected_memory_usage(las.config_pool.base, las, true, base_memory);

    las.prepare_sieve_shared_data(pl);
    las.load_factor_base(pl);


    /* The global timer and global report structures are not active for
     * now.  Most of the accounting is done per special_q, and this will
     * be summarized once we're done with the multithreaded run.
     */
    las_report global_report;
    timetree_t global_timer;

    t0 = seconds ();
    wct = wct_seconds();

    std::vector<std::thread> subjobs;
#ifdef DLP_DESCENT
    /* In theory we would be able to to multiple descents in parallel, of
     * course, but how we should proceed with the todo list, our brace
     * mechanism, and the descent tree thing is altogether not obvious
     */
    int nsubjobs = 1;
#else
    int nsubjobs = las.number_of_subjobs_total();
#endif
    for(int subjob = 0 ; subjob < nsubjobs ; ++subjob) {
        /* when references are passed through variadic template arguments
         * as for the std::thread ctor, we have automatic decaying unless
         * we use std::ref.
         */
        subjobs.push_back(
                std::thread(las_subjob,
                    std::ref(las),
                    subjob,
                    std::ref(todo),
                    std::ref(global_report),
                    std::ref(global_timer)
                ));
    }
    for(auto & t : subjobs) t.join();

    verbose_output_print(0, 1, "# Cumulated wait time over all threads %.2f\n", global_report.cumulated_wait_time);

#ifdef DLP_DESCENT
    if (recursive_descent) {
        verbose_output_print(0, 1, "# Now displaying again the results of all descents\n");
        las.tree.display_all_trees(las_output.output);
    }
#endif

    las.set_loose_binding();

    if (las.batch)
      {
          timetree_t batch_timer;
          auto z = call_dtor([&]() { global_timer += batch_timer; });
          ACTIVATE_TIMER(batch_timer);

        /* We need to access lim[01] and lpb[01] */
        siever_config const & sc0(las.config_pool.base);
        CHILD_TIMER(batch_timer, "batch cofactorization (time is wrong because of openmp)");
        TIMER_CATEGORY(batch_timer, batch_mixed());
        double extra_time = 0;

        std::array<cxx_mpz, 2> batchP;
        int lpb[2] = { sc0.sides[0].lpb, sc0.sides[1].lpb };

        for(int side = 0 ; side < 2 ; side++) {
            create_batch_file (las.batch_file[side],
                    batchP[side],
                    sc0.sides[side].lim,
                    1UL << las.batchlpb[side],
                    las.cpoly->pols[side],
                    las_output.output,
                    las.number_of_threads_loose(),
                    extra_time);
        }

	double tcof_batch = seconds ();

        /* This one uses openmp, and forks from the current thread (well,
         * I believe so -- it's not entirely clear how openmp deals with
         * cpu binding. At least I presume that it does nothing before
         * the first pragma omp statement.)
         */
	find_smooth (las.L,
                batchP, las.batchlpb, lpb, las.batchmfb,
                las_output.output,
                las.number_of_threads_loose(),
                extra_time);

        /* We may go back to our general thread placement at this point.
         * Currently the code below still uses openmp */

        std::list<relation> rels = factor (las.L,
                las.cpoly,
                las.batchlpb,
                lpb,
		las_output.output,
                las.number_of_threads_loose(),
                extra_time);
        verbose_output_print (0, 1, "# batch reported time for additional threads: %.2f\n", extra_time);
        batch_timer.add_foreign_time(extra_time);

        verbose_output_start_batch();
        nfs_aux::rel_hash_t rel_hash;
        size_t nondup = 0;
        for(auto const & rel : rels) {
            std::ostringstream os;
            nfs_aux::abpair_t ab(rel.a, rel.b);
            bool is_new_rel = rel_hash.insert(ab).second;
            if (!is_new_rel) {
                /* we had this (a,b) pair twice, probably because of a
                 * failed attempt, that was aborted because of an
                 * exception. (occurs only with 2-level sieving) */
                os << "# DUP ";
            } else {
                nondup++;
            }
            os << rel;
            verbose_output_print(0, 1, "%s\n", os.str().c_str());
        }
        verbose_output_end_batch();
        global_report.reports = nondup;

	tcof_batch = seconds () - tcof_batch;
	global_report.ttcof += tcof_batch;
      }

    t0 = seconds () - t0;
    wct = wct_seconds() - wct;

    if (las.adjust_strategy < 2) {
        verbose_output_print (2, 1, "# Average J=%1.0f for %lu special-q's, max bucket fill -bkmult %s\n",
                global_report.total_J / (double) global_report.nr_sq_processed, global_report.nr_sq_processed, las.get_bk_multiplier().print_all().c_str());
    } else {
        verbose_output_print (2, 1, "# Average logI=%1.1f for %lu special-q's, max bucket fill -bkmult %s\n",
                global_report.total_logI / (double) global_report.nr_sq_processed, global_report.nr_sq_processed, las.get_bk_multiplier().print_all().c_str());
    }
    verbose_output_print (2, 1, "# Discarded %lu special-q's out of %u pushed\n",
            global_report.nr_sq_discarded, todo.nq_pushed);

    if (tdict::global_enable >= 1) {
        verbose_output_print (0, 1, "#\n# Hierarchical timings:\n%s", global_timer.display().c_str());

        timetree_t::timer_data_type t = 0;
        auto D = global_timer.filter_by_category();
        for(auto const &c : D)
            t += c.second;
        std::ostringstream os;
        os << std::fixed << std::setprecision(2) << t;
        verbose_output_print (0, 1, "#\n# Categorized timings (total counted time %s):\n", os.str().c_str());
        for(auto const &c : D) {
            std::ostringstream xos;
            xos << std::fixed << std::setprecision(2) << c.second;
            verbose_output_print (0, 1, "# %s: %s\n", 
                    coarse_las_timers::explain(c.first).c_str(),
                    xos.str().c_str());
        }
        verbose_output_print (0, 1, "# total counted time: %s\n#\n", os.str().c_str());
    }
    global_report.display_survivor_counters();


    if (las_output.verbose)
        facul_print_stats (las_output.output);

    /*{{{ Display tally */
#ifdef HAVE_RUSAGE_THREAD
    int dont_print_tally = 0;
#else
    int dont_print_tally = 1;
#endif
    if (bucket_prime_stats) {
        verbose_output_print(2, 1, "# nr_bucket_primes = %lu, nr_div_tests = %lu, nr_composite_tests = %lu, nr_wrap_was_composite = %lu\n",
                 nr_bucket_primes, nr_div_tests, nr_composite_tests, nr_wrap_was_composite);
    }


    verbose_output_print (2, 1, "# Wasted cpu time due to %d bkmult adjustments: %1.2f\n", global_report.nwaste, global_report.waste);

    t0 -= global_report.waste;

    tts = t0;
    tts -= global_report.tn[0];
    tts -= global_report.tn[1];
    tts -= global_report.ttf;
    tts -= global_report.ttcof;

    if (dont_print_tally && las.number_of_threads_total() > 1) 
        verbose_output_print (2, 1, "# Total cpu time %1.2fs [tally available only in mono-thread]\n", t0);
    else
        verbose_output_print (2, 1, "# Total cpu time %1.2fs [norm %1.2f+%1.1f, sieving %1.1f"
                " (%1.1f + %1.1f + %1.1f),"
                " factor %1.1f (%1.1f + %1.1f)] (not incl wasted time)\n",
                t0,
                global_report.tn[0],
                global_report.tn[1],
                tts,
                global_report.ttbuckets_fill,
                global_report.ttbuckets_apply,
                tts-global_report.ttbuckets_fill-global_report.ttbuckets_apply,
		global_report.ttf + global_report.ttcof, global_report.ttf, global_report.ttcof);

    verbose_output_print (2, 1, "# Total elapsed time %1.2fs, per special-q %gs, per relation %gs\n",
                 wct, wct / (double) global_report.nr_sq_processed, wct / (double) global_report.reports);

    /* memory usage */
    if (las_output.verbose >= 1 && las.config_pool.default_config_ptr) {
        expected_memory_usage(las.config_pool.base, las, true, base_memory);
    }
    const long peakmem = PeakMemusage();
    if (peakmem > 0)
        verbose_output_print (2, 1, "# PeakMemusage (MB) = %ld \n",
                peakmem >> 10);
    if (las.suppress_duplicates) {
        verbose_output_print(2, 1, "# Total number of eliminated duplicates: %lu\n", global_report.duplicates);
    }
    verbose_output_print (2, 1, "# Total %lu reports [%1.3gs/r, %1.1fr/sq] in %1.3g elapsed s [%.1f%% CPU]\n",
            global_report.reports, t0 / (double) global_report.reports,
            (double) global_report.reports / (double) global_report.nr_sq_processed,
            wct,
            100*t0/wct);


    print_slice_weight_estimator_stats();

    /*}}}*/

    las.cofac_stats.print();

    /* In essence, almost a dtor, but we want it to be before the pl dtor */
    las_output.release();

    return 0;
}/*}}}*/
<|MERGE_RESOLUTION|>--- conflicted
+++ resolved
@@ -179,146 +179,8 @@
 
 void las_augmented_output_channel::configure_switches(cxx_param_list & pl)
 {
-<<<<<<< HEAD
-    /* If we still have entries in the stack, don't add more now */
-    if (!las.todo.empty())
-        return 1;
-
-    cxx_mpz & q0 = las.todo_q0;
-    cxx_mpz & q1 = las.todo_q1;
-
-    int qside = las.config_pool.base.side;
-
-    mpz_poly_ptr f = las.cpoly->pols[qside];
-
-    // FIXME: only 3 factors in composite q !!!!
-    cxx_mpz roots[MAX_DEGREE*MAX_DEGREE*MAX_DEGREE];
-    unsigned long fac_q[10];
-
-    if (mpz_cmp_ui(q0, 0) == 0) {
-        parse_command_line_q0_q1(las, q0, fac_q, q1, pl, qside);
-        if (las.random_sampling) {
-            cxx_mpz q1_restrict = bound_following_previous_legitimate_specialq_withroots(q1, f, las);
-            /* so now if we pick an integer in [q0, q1[, then its nextprime(x-1)
-             * will be in [q0, q1_orig[, which is what we look for,
-             * really.
-             */
-            if (mpz_cmp(q0, q1_restrict) > 0) {
-                gmp_fprintf(stderr, "Error: range [%Zd,%Zd[ contains no prime with roots mod f\n",
-                        (mpz_srcptr) q0,
-                        (mpz_srcptr) q1);
-                exit(EXIT_FAILURE);
-            }
-            q1 = q1_restrict;
-        }
-    }
-
-    if (!las.random_sampling) {
-        /* We're going to process the sq's and put them into the list
-           The loop processes all special-q in [q0, q1]. On loop entry, the value
-           in q0 is known to be a legitimate special-q and its factorization is in
-           fac_q. */
-
-        /* handy aliases */
-        mpz_ptr q = q0;
-
-        struct q_r_pair {
-            cxx_mpz q;
-            cxx_mpz r;
-            q_r_pair(const mpz_t _q, const mpz_t _r) {
-                mpz_set(q, _q);
-                mpz_set(r, _r);
-            }
-        };
-
-        std::vector<q_r_pair> my_list;
-
-        int nb_no_roots = 0;
-        int nb_rootfinding = 0;
-        /* If nq_max is specified, then q1 has no effect, even though it
-         * has been set equal to q */
-        for ( ; (las.nq_max < UINT_MAX || mpz_cmp(q, q1) < 0) &&
-                las.nq_pushed + my_list.size() < las.nq_max ; )
-        {
-            int nroots;
-            if (!las.allow_composite_q) {
-                nroots = mpz_poly_roots ((mpz_t*)roots, f, q);
-            } else {
-                nroots = roots_for_composite_q_sorted((mpz_t *)roots, f, q, &fac_q[0]);
-            }
-
-            nb_rootfinding++;
-            if (nroots == 0) nb_no_roots++;
-
-            if (las.galois != NULL)
-                nroots = skip_galois_roots(nroots, q, (mpz_t*)roots, las.galois);
-
-            for (int i = 0; i < nroots; ++i) {
-                q_r_pair qr(q, roots[i]);
-                my_list.push_back(qr);
-            }
-            next_legitimate_specialq(q, fac_q, q, 1, las);
-        }
-
-        if (nb_no_roots) {
-            verbose_output_vfprint(0, 1, gmp_vfprintf, "# polynomial has no roots for %d of the %d primes that were tried\n", nb_no_roots, nb_rootfinding);
-        }
-
-        // Truncate to nq_max if necessary and push the sq in reverse
-        // order, because they are processed via a stack (required for
-        // the descent).
-        int push_here = my_list.size();
-        if (las.nq_max < UINT_MAX)
-            push_here = std::min(push_here, int(las.nq_max - las.nq_pushed));
-        for(int i = 0 ; i < push_here ; i++) {
-            las.nq_pushed++;
-            int ind = push_here-i-1;
-            las_todo_push(las, my_list[ind].q, my_list[ind].r, qside);
-        }
-    } else { /* random sampling case */
-        /* we care about being uniform here */
-        cxx_mpz q;
-        cxx_mpz diff;
-        mpz_sub(diff, q1, q0);
-        ASSERT_ALWAYS(las.nq_pushed == 0 || las.nq_pushed == las.nq_max);
-	unsigned long n = las.nq_max;
-        for ( ; las.nq_pushed < n ; ) {
-            /* try in [q0 + k * (q1-q0) / n, q0 + (k+1) * (q1-q0) / n[ */
-            cxx_mpz q0l, q1l;
-	    /* we use k = n-1-nq_pushed instead of k=nq_pushed so that
-	       special-q's are sieved in increasing order */
-	    unsigned long k = n - 1 - las.nq_pushed;
-            mpz_mul_ui(q0l, diff, k);
-            mpz_mul_ui(q1l, diff, k + 1);
-            mpz_fdiv_q_ui(q0l, q0l, n);
-            mpz_fdiv_q_ui(q1l, q1l, n);
-            mpz_add(q0l, q0, q0l);
-            mpz_add(q1l, q0, q1l);
-
-            mpz_sub(q, q1l, q0l);
-            mpz_urandomm(q, las.rstate, q);
-            mpz_add(q, q, q0l);
-            next_legitimate_specialq(q, fac_q, q, 0, las);
-            int nroots;
-            if (!las.allow_composite_q) {
-                nroots = mpz_poly_roots ((mpz_t*)roots, f, q);
-            } else {
-                nroots = roots_for_composite_q_sorted((mpz_t *)roots, f, q, fac_q);
-            }
-            if (!nroots) continue;
-            if (las.galois != NULL)
-                nroots = skip_galois_roots(nroots, q, (mpz_t*)roots, las.galois);
-            unsigned long i = gmp_urandomm_ui(las.rstate, nroots);
-            las.nq_pushed++;
-            las_todo_push(las, q, roots[i], qside);
-        }
-    }
-
-    return las.todo.size();
-=======
     param_list_configure_switch(pl, "-stats-stderr", NULL);
     param_list_configure_switch(pl, "-v", NULL);
->>>>>>> 7f9fd725
 }
 
 void las_augmented_output_channel::declare_usage(cxx_param_list & pl)
