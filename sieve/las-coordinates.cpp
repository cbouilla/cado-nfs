--- conflicted
+++ resolved
@@ -28,17 +28,12 @@
  */
 void xToIJ(int *i, unsigned int *j, const uint64_t X, sieve_info const & si)
 {
-<<<<<<< HEAD
     *i = (X % (si.I)) - (si.I >> 1);
     *j = X / si.I;
-=======
-    *i = (X % (si->I)) - (si->I >> 1);
-    *j = X / si->I;
-    if (si->conf->sublat.m != 0) {
-        *i = (*i)*si->conf->sublat.m + si->conf->sublat.i0;
-        *j = (*j)*si->conf->sublat.m + si->conf->sublat.j0;
+    if (si.conf.sublat.m != 0) {
+        *i = (*i)*si.conf.sublat.m + si.conf.sublat.i0;
+        *j = (*j)*si.conf.sublat.m + si.conf.sublat.j0;
     }
->>>>>>> da831d18
 }
 
 void NxToIJ(int *i, unsigned int *j, const unsigned int N, const unsigned int x, sieve_info const & si)
@@ -47,13 +42,9 @@
     return xToIJ(i, j, X, si);
 }
 
-<<<<<<< HEAD
-void IJTox(uint64_t * x, int i, unsigned int j, sieve_info const & si)
-=======
 // FIXME: broken for sublat (but used in where_i_am, which is also
 // broken... (and also maybe duplicate suppression)
-void IJTox(uint64_t * x, int i, unsigned int j, sieve_info_srcptr si)
->>>>>>> da831d18
+void IJTox(uint64_t * x, int i, unsigned int j, sieve_info const & si)
 {
     *x = (int64_t)i + ((uint64_t)si.I)*(uint64_t)j + (uint64_t)(si.I>>1);
 }
