/* dlpolyselect - discrete logarithm polynomial selection via Joux-Lercier's
   algorithm

Example with Apache 512-bit key (Table 1 of
https://weakdh.org/imperfect-forward-secrecy-ccs15.pdf):

# we first search a degree (3,2) pair
$ ./dlpolyselect -df 3 -dg 2 -N 8372421755538377327377912526045445423027732035562313241965800453667849685158691589507936013805295187219621475007123900107532269487803598942841993804845107 -bound 8
...
c3: 4
c2: 3
c1: -6
c0: -8
Y2: 430506467754036192750431535685941771886700493958222
Y1: 687078639517265884307374391507473735402330150842399
Y0: -533201855944366475689054404823391134825953676216635
skew: 1.23
# f lognorm 1.28, alpha 0.62, score 1.90
# g lognorm 116.59, alpha -2.18, score 114.41
# f+g score 116.31

# then we compare with a degree (4,3) pair
$ ./dlpolyselect -df 4 -dg 3 -N 8372421755538377327377912526045445423027732035562313241965800453667849685158691589507936013805295187219621475007123900107532269487803598942841993804845107 -bound 8
...
c4: 6
c3: 1
c2: -8
c1: -3
c0: 6
Y3: -64071264306884991611859009153886700616
Y2: -115884379190374676852348454783130883186
Y1: 382823080720299801084267253734861739469
Y0: -14529492984288436819691699253895818591
skew: 1.05
# f lognorm 1.15, alpha -0.04, score 1.12
# g lognorm 87.27, alpha -4.07, score 83.20
# f+g score 84.32

To recover the polynomial pair used for the DLP768 record
(https://listserv.nodak.edu/cgi-bin/wa.exe?A2=NMBRTHRY;a0c66b63.1606 and
http://eprint.iacr.org/2017/067.pdf):

# -modr r -modm m enables one to only consider polynomials f
# with index r mod m in Stage 1 (default is r=0 and m=1).
# This is useful to distribute the work among several machines.
$ ./dlpolyselect -N 1219344858334286932696341909195796109526657386154251328029273656175766870980306505584577389125860826715201547225794072935883258868036433287217994721542199148182841505800433148410869683590659346847659519108393837414567892730579162319 -df 4 -dg 3 -bound 140 -modr 66234274 -modm 100000000
...
c4: 55
c3: 5
c2: -86
c1: 34
c0: -140
Y3: 277260730400349522890422618473498148528706115003337935150
Y2: 217583293626947899787577441128333027617541095004734736415
Y1: -1937981312833038778565617469829395544065255938015920309679
Y0: -370863403886416141150505523919527677231932618184100095924
skew: 1.37
# f lognorm 3.93, alpha -1.96, score 1.97
# g lognorm 130.19, alpha -5.47, score 124.73
# f+g score 126.69

*/

#include "cado.h"
#include "auxiliary.h"
#include "utils.h"
#include "mpz_poly.h"
#include "portability.h"
#include "murphyE.h"
#include "ropt_param.h"
#ifdef HAVE_OPENMP
#include <omp.h>
#endif
#include <ctype.h>
#include <stdlib.h>
#include <time.h>

/* We assume a difference <= ALPHA_BOUND_GUARD between alpha computed
   with ALPHA_BOUND_SMALL and ALPHA_BOUND. In practice the largest value
   observed is 0.79. */
#define ALPHA_BOUND_GUARD 1.0

/* global variables */
double best_score_f = DBL_MAX, worst_score_f = DBL_MIN;
unsigned long f_candidate = 0;   /* number of irreducibility tests */
unsigned long f_irreducible = 0; /* number of irreducible polynomials */
double max_guard = DBL_MIN;
int skew = 0;                   /* see the -skew option */
unsigned long *count = NULL; /* for 1 <= ad <= bound, count[ad] is the number of
				degree-d polynomials with leading coefficient ad.
                                Used only when -skew option is set.*/
#define TIMINGS
#ifdef TIMINGS
double timer[4] = {0.0, };
#endif

double Bf = 0.0, Bg = 0.0, Area = 0.0;
double bestE = 0.0; /* best Murphy-E so far */
int opt_flag = 0; /* 0: optimize "simple" E
                     1: optimize Muprhy E */

#define TIMER_ROOTS 0
#define TIMER_IRRED 1
#define TIMER_LLL   2
#define TIMER_MURPHYE 3

#ifdef TIMINGS
#define START_TIMER double t = seconds_thread ()
#define END_TIMER(x) add_timer (x, seconds_thread () - t)

/* flag=0: computing roots of f mod p
        1: checking irreducibility of f
        2: LLL reduction
        3: computing MurphyE */
static void
add_timer (int flag, double t)
{
#ifdef HAVE_OPENMP
#pragma omp critical
#endif
  timer[flag] += t;
}
#else
#define START_TIMER
#define END_TIMER(x)
#endif

/*
  Print two nonlinear poly info. Return non-zero for record polynomials.
*/
static int
print_nonlinear_poly_info (mpz_poly ff, double alpha_f, mpz_poly gg,
                           int format,  mpz_t n)
{
    unsigned int i;
    double skew, logmu[2], alpha_g_approx, alpha_g, score, score_approx;
    int df = ff->deg;
    mpz_t *f = ff->coeff;
    int dg = gg->deg;
    mpz_t *g = gg->coeff;
    static double best_score = DBL_MAX;
    /* the coefficients of g are O(n^(1/df)) */

    /* we use the skewness minimizing the sum of lognorms */
    skew = L2_combined_skewness2 (ff, gg, SKEWNESS_DEFAULT_PREC);
    logmu[1] = L2_lognorm (gg, skew);
    logmu[0] = L2_lognorm (ff, skew);
    /* first estimate alpha with a small bound */
    alpha_g_approx = get_alpha (gg, ALPHA_BOUND_SMALL);

    score_approx = logmu[1] + alpha_g_approx + logmu[0] + alpha_f;

    if (score_approx >= best_score + ALPHA_BOUND_GUARD)
      return 0;

    /* now get a more precise alpha value */
    alpha_g = get_alpha (gg, ALPHA_BOUND);

    score = logmu[1] + alpha_g + logmu[0] + alpha_f;
    if (score_approx - score > max_guard)
#ifdef HAVE_OPENMP
#pragma omp critical
#endif
      max_guard = score_approx - score;

    double E = 0.0;
    if (opt_flag == 0)
      {
        if (score >= best_score)
          return 0; /* only print record scores */
      }
    else /* optimize Murphy-E */
      {
        if (score >= best_score + 1.0) /* the guard 1.0 seems good in
                                          practice */
          return 0;

        /* compute Murphy-E */
        cado_poly p;
	START_TIMER;
        p->pols[ALG_SIDE]->coeff = f;
        p->pols[ALG_SIDE]->deg = df;
        p->pols[RAT_SIDE]->coeff = g;
        p->pols[RAT_SIDE]->deg = dg;
        p->skew = skew;
        E = MurphyE (p, Bf, Bg, Area, MURPHY_K);
	END_TIMER (TIMER_MURPHYE);
        if (E <= bestE)
          return 0;
        bestE = E;
      }

#ifdef HAVE_OPENMP
#pragma omp critical
#endif
    {
      if (score < best_score)
        best_score = score;

      if (format == 1)
	gmp_printf ("n: %Zd\n", n);
      else
	gmp_printf ("N %Zd\n", n);

      if (format == 1) {
        for (i = df + 1; i -- != 0; )
	  gmp_printf ("c%u: %Zd\n", i, f[i]);
      }
      else {
        for (i = df + 1; i -- != 0; )
	  gmp_printf ("X%u %Zd\n", i, f[i]);
      }
      if (format == 1) {
        for (i = dg + 1; i -- != 0; )
	  gmp_printf ("Y%u: %Zd\n", i, g[i]);
      }
      else {
        for (i = dg + 1; i -- != 0; )
	  gmp_printf ("Y%u %Zd\n", i, g[i]);
      }
      printf ("skew: %1.2f\n", skew);
      printf ("# f lognorm %1.2f, alpha %1.2f, score %1.2f\n",
	      logmu[0], alpha_f, logmu[0] + alpha_f);
      printf ("# g lognorm %1.2f, alpha %1.2f, score %1.2f\n",
	      logmu[1], alpha_g, logmu[1] + alpha_g);
      printf ("# f+g score %1.2f\n", score);
      if (opt_flag)
        cado_poly_fprintf_MurphyE (stdout, E, Bf, Bg, Area, "");

      printf ("\n");
      fflush (stdout);
    }
    return 1;
}

static void
init_count (unsigned int bound, unsigned int df)
{
  unsigned int ad, j, k, mult;
  double skew, b;

  count = malloc ((bound + 1) * sizeof (unsigned long));
  count[0] = 0; /* we will put the global sum in count[0] */
  for (ad = 1; ad <= bound; ad++)
    {
      skew = pow ((double) bound / (double) ad, 1.0 / ((double) df / 2.0));
      count[ad] = 1;
      for (j = 0; j < df; j++)
	{
	  /* coefficient of degree j is bounded by ad*skew^(df-j) */
	  if (2 * j == df)
	    k = bound;
	  else
	    {
	      b = (double) ad * pow (skew, (double) (df - j));
	      k = (unsigned int) b; /* rounded towards zero */
	    }
	  if (j == df - 1)
	    mult = k + 1; /* we can assume the degree-(d-1) coefficient
			     is in [0..k] via f(-x) */
	  else if (j != 0)
	    mult = 2 * k + 1; /* coefficient in [-k..k] */
	  else
	    mult = 2 * k; /* coefficient in [-k..k], except 0 */
	  if ((double) count[ad] * (double) mult > (double) ULONG_MAX)
	    {
	      fprintf (stderr, "Error, too large bound\n");
	      exit (EXIT_FAILURE);
	    }
	  count[ad] *= mult;
	}
      if (count[0] + count[ad] < count[0])
	{
	  fprintf (stderr, "Error, too large bound\n");
	  exit (EXIT_FAILURE);
	}
      count[0] += count[ad];
    }
}

static int
generate_f (mpz_t *f, unsigned int d, unsigned long idx, unsigned int bound)
{
  unsigned int ad, j;
  double skew, b;
  int ok = 1;
  int *a;

  a = malloc ((d + 1) * sizeof (int));

  /* first find the leading coefficient */
  for (ad = 1; idx >= count[ad]; ad++)
    idx -= count[ad];
  ASSERT_ALWAYS(ad <= bound);
  a[d] = ad;

  /* now find the other coefficients (see init_count) */
  skew = pow ((double) bound / (double) ad, 1.0 / ((double) d / 2.0));
  for (j = 0; j < d; j++)
    {
      int k;
      if (2 * j == d)
	k = bound;
      else
	{
	  b = (double) ad * pow (skew, (double) (d - j));
	  k = (int) b;
	}
      if (j == d - 1) /* coefficient in [0..k] */
	{
	  a[j] = idx % (k + 1);
	  idx /= k + 1;
	}
      else if (j > 0) /* coefficient in [-k..k] */
	{
	  a[j] = (idx % (2 * k + 1)) - k;
	  idx /= 2 * k + 1;
	}
      else /* j=0: coefficient in [-k..k] except 0 */
	{
	  a[j] = idx % (2 * k);
	  /* 0..k-1 goes to -k..-1 and k..2k-1 to 1..k */
	  a[j] = (a[j] < k) ? a[j] - k : a[j] - (k - 1);
	  idx /= 2 * k;
	}
    }
  ASSERT_ALWAYS(idx == 0);

  /* Check if the reverse polynomial has smaller rank.
     This test discards about 7.7% of the polynomials for d=4 and bound=6. */
  for (j = 0; 2 * j < d; j++)
    if (abs (a[d-j]) != abs(a[j]))
      {
	ok = abs (a[d-j]) < abs(a[j]);
	break;
      }

  /* Since f(x) is equivalent to f(-x), if a[d-1]=0, then the largest a[d-3],
     a[d-5], ... that is non zero should be positive. Discards 13.5% of the
     remaining polynomials. */
  if (ok)
    for (j = d + 1; j >= 2;)
      {
	j -= 2;
	if (a[j] != 0)
	  {
	    ok = a[j] > 0;
	    break;
	  }
      }

  /* Check if +-1 is a root of f. Discards 4.3% of the remaining polynomials. */
  if (ok)
    {
      int value_one = 0, value_minus_one = 0;
      for (j = 0; j <= d; j++)
	{
	  value_one += a[j];
	  value_minus_one += (j & 1) ? -a[j] : a[j];
	}
      ok = value_one != 0 && value_minus_one != 0;
    }

  /* Content test. Discards 2.3% of the remaining polynomials. */
  if (ok)
    {
      unsigned long g = a[d];
      for (j = 0; j < d; j++)
	g = gcd_int64 (g, a[j]);
      ok = g == 1;
    }

  if (ok)
    for (j = 0; j <= d; j++)
      mpz_set_si (f[j], a[j]);

  free (a);

  return ok;
}

/*
  Generate polynomial f(x) of degree d with rank 'idx',
  with coefficients in [-bound, bound].
  The coefficient of degree d can be taken in [1, bound],
  due to the symmetry f(x) -> -f(x).
  The coefficient of degree d-1 can be taken in [0, bound],
  due to the symmetry f(x) -> f(-x).
  The coefficient of degree 0 should not be 0.
  Thus there are bound*(bound+1)*(2*bound+1)^(d-2)*(2*bound) possible values.
  Return 0 if the corresponding polynomial is not irreducible.
  Return !=0 if the poly is valid.
*/
static int
polygen_JL_f (int d, unsigned int bound, mpz_t *f, unsigned long idx)
{
    int ok = 1;
    /* compute polynomial of index idx and check it is irreducible */
    mpz_poly ff;
    ff->deg = d;
    ff->coeff = f;
    //mpz_poly_init(ff, d);
    if (!skew) {
        int max_abs_coeffs;
        unsigned long next_counter;
        ok = mpz_poly_setcoeffs_counter(ff, &max_abs_coeffs, &next_counter,
                d, idx, bound);
    } else {
        ok = generate_f (f, d, idx, bound);
    }

    // to be compatible with the previous version, the count on the number of valid polys was before
    // the content test.
    // Now the content test is included in mpz_poly_setcoeffs_counter()
    // so the number of candidates will be lower than before.
    // to get the previous value, use
    // #define POLY_CONTENT -6
    // if ((ok == 1) || ((ok == 0) && (max_abs_coeffs == POLY_CONTENT))){
    // #undef POLY_CONTENT
    if (ok)
#ifdef HAVE_OPENMP
#pragma omp critical
#endif
      f_candidate ++;

    /* irreducibility test */
    if (ok)
      {
	START_TIMER;
        ok = mpz_poly_squarefree_p (ff);
        if (ok)
          ok = mpz_poly_is_irreducible_z (ff);
	END_TIMER (TIMER_IRRED);
#ifdef HAVE_OPENMP
#pragma omp critical
#endif
	if (ok)
	  f_irreducible ++;
      }
    return ok;
}

/* Generate polynomial g(x) of degree dg, given root 'root' of f mod N.
   It might be better to take into account the skewness of f in the LLL
   lattice, but experimentally this does not give better results (probably
   because LLL is not very sensible to a small change of the skewness).
   kN is the product k*N, where k is the multiplier. */
static void
polygen_JL_g (mpz_t kN, int dg, mat_Z g, mpz_t root, double skew_f)
{
    int i, j;
    mpz_t a, b, det, r;
    unsigned long skew, skew_powi;

    skew = skew_f < 0.5 ? 1 : round (skew_f);

    mpz_init (det);
    mpz_init_set_ui (a, 1);
    mpz_init_set_ui (b, 1);
    mpz_init_set (r, root);
    for (i = 0; i <= dg + 1; i ++) {
        for (j = 0; j <= dg + 1; j ++) {
            mpz_set_ui (g.coeff[i][j], 0);
        }
    }

    for (i = skew_powi = 1; i <= dg + 1; i++) {
        for (j = 1; j <= dg + 1; j++) {
            if (i == 1)
              {
                if (j == 1)
                    mpz_set (g.coeff[j][i], kN);
                else
                  {
                    mpz_neg (g.coeff[j][i], r);
                    mpz_mul (r, r, root);
                  }
              }
            else if (i == j)
	      {
		ASSERT_ALWAYS((double) skew_powi * (double) skew < (double) ULONG_MAX);
		skew_powi *= skew;
		mpz_set_ui (g.coeff[j][i], skew_powi);
	      }
        }
    }

    START_TIMER;
    LLL (det, g, NULL, a, b);
    END_TIMER (TIMER_LLL);

    /* divide row i back by skew^i */
    skew_powi = 1;
    for (i = 2;  i <= dg + 1; i++)
      {
	skew_powi *= skew;
	for (j = 1; j <= dg + 1; j++)
	  {
	    ASSERT_ALWAYS (mpz_divisible_ui_p (g.coeff[j][i], skew_powi));
	    mpz_divexact_ui (g.coeff[j][i], g.coeff[j][i], skew_powi);
	  }
      }

    mpz_clear (det);
    mpz_clear (a);
    mpz_clear (b);
    mpz_clear (r);
}

/* lift root r of f mod n to a root of f mod k*n, where k = k*n.
   Return 0 if lift is not possible. */
static int
root_lift (mpz_t n, mpz_t kn, unsigned long k, mpz_poly f, mpz_t r)
{
  if (k == 1)
    return 1;

  unsigned long i;
  mpz_t v;
  mpz_init (v);
  for (i = 0; i < k; i++)
    {
      mpz_poly_eval (v, f, r);
      mpz_mod (v, v, kn);
      if (mpz_cmp_ui (v, 0) == 0)
        break;
      mpz_add (r, r, n);
    }
  mpz_clear (v);

  return i < k;
}

/* JL method to generate d and d-1 polynomial.
   Given irreducible polynomial f of degree df, find roots of f mod n,
   and for each root, use Joux-Lercier method to find good polynomials g. */
static void
polygen_JL2 (mpz_t n, unsigned long k,
             unsigned int df, unsigned int dg,
	     unsigned long nb_comb, mpz_poly f, long bound2)
{
    unsigned int i, j, nr, format = 1;
    mpz_t *rf, c, kn;
    mat_Z g;
    mpz_poly *v, u;
    long *a;
    double alpha_f;

    ASSERT_ALWAYS (df >= 3);
    mpz_init (c);
    mpz_init (kn);
    mpz_mul_ui (kn, n, k); /* k * n */
    rf = (mpz_t *) malloc (df * sizeof(mpz_t));
    for (i = 0; i < df; i ++)
      mpz_init (rf[i]);
    g.coeff = (mpz_t **) malloc ((dg + 2) * sizeof(mpz_t*));
    g.NumRows = g.NumCols = dg + 1;
    for (i = 0; i <= dg + 1; i ++) {
        g.coeff[i] = (mpz_t *) malloc ((dg + 2) * sizeof(mpz_t));
        for (j = 0; j <= dg + 1; j ++) {
            mpz_init (g.coeff[i][j]);
        }
    }
    v = malloc ((dg + 1) * sizeof (mpz_poly));
    for (j = 0; j <= dg; j++)
      {
        v[j]->deg = dg;
        v[j]->coeff = g.coeff[j + 1] + 1;
      }
    mpz_poly_init (u, dg);
    u->deg = dg;
    a = malloc ((dg + 1) * sizeof (long));

    /* compute roots of the polynomial f */
    START_TIMER;
    nr = mpz_poly_roots_mpz (rf, f, n);
    END_TIMER (TIMER_ROOTS);
    ASSERT(nr <= df);

    /* update the best and worst score for f (FIXME: even if f has no roots?) */
    double skew_f, lognorm_f, score_f;
    alpha_f = get_alpha (f, ALPHA_BOUND);
    skew_f = L2_skewness (f, SKEWNESS_DEFAULT_PREC);
    lognorm_f = L2_lognorm (f, skew_f);
    score_f = lognorm_f + alpha_f;

    if (score_f < best_score_f)
#ifdef HAVE_OPENMP
#pragma omp critical
#endif
      best_score_f = score_f;

    if (score_f > worst_score_f)
#ifdef HAVE_OPENMP
#pragma omp critical
#endif
      worst_score_f = score_f;

    /* for each root of f mod n, generate the corresponding g */
    for (i = 0; i < nr; i ++) {
        if (root_lift (n, kn, k, f, rf[i]) == 0)
          continue;
        /* generate g of degree dg */
        polygen_JL_g (kn, dg, g, rf[i], skew_f);

        /* we skip idx = 0 which should correspond to c[0] = ... = c[dg] = 0 */
        for (unsigned long idx = 1; idx < nb_comb; idx ++)
          {
            unsigned long k = idx;

            /* compute first index */
            a[0] = k % (bound2 + 1);
            k = k / (bound2 + 1);
            for (j = 1; j <= dg; j++)
              {
                a[j] = k % (2 * bound2 + 1);
                k = k / (2 * bound2 + 1);
                a[j] = (a[j] <= bound2) ? a[j] : a[j] - (2 * bound2 + 1);
              }
            ASSERT_ALWAYS(k == 0);
            mpz_poly_mul_si (u, v[0], a[0]);
	    for (j = 1; j <= dg; j++)
	      mpz_poly_addmul_si (u, v[j], a[j]);

            /* adjust degree of u */
            for (u->deg = dg; u->deg >= 0 && mpz_cmp_ui (u->coeff[u->deg], 0)
                   == 0; u->deg--);

            if (print_nonlinear_poly_info (f, alpha_f, u, format, n))
              {
#if 0 /* print coefficients of record combination */
                for (j = 0; j <= dg; j++)
                  printf ("%ld ", a[j]);
                printf ("\n");
#endif
              }
        }
    }

    /* clear */
    free (a);
    mpz_poly_clear (u);
    free (v);
    for (i = 0; i < df; i ++)
      mpz_clear (rf[i]);
    for (i = 0; i <= dg + 1; i ++) {
        for (j = 0; j <= dg + 1; j ++)
            mpz_clear (g.coeff[i][j]);
        free(g.coeff[i]);
    }
    free (g.coeff);
    free (rf);
    mpz_clear (c);
    mpz_clear (kn);
}

/* JL method to generate d and d-1 polynomial.
   Generate polynomial f of degree df with |f[i]| <= bound and index 'idx'.
   k is the multiplier (default 1, must be a small integer):
   - we lift roots of f from mod n to mod (k*n)
   - we put k*n in the LLL matrix instead
   - in such a way the resultant is divisible by k, thus for any prime factor q of k
     f and g might have common roots mod q */
static void
polygen_JL1 (mpz_t n, unsigned long k,
             unsigned int df, unsigned int dg, unsigned int bound,
             unsigned long idx, unsigned long nb_comb, unsigned int bound2)
{
    unsigned int i;
    mpz_t *f;
    mpz_poly ff;
    int irred;

    ASSERT_ALWAYS (df >= 3);
    f = (mpz_t *) malloc ((df + 1)*sizeof(mpz_t));
    for (i = 0; i <= df; i ++)
      mpz_init (f[i]);

    ff->deg = df;
    ff->coeff = f;

    /* generate f of degree d with small coefficients */
    irred = polygen_JL_f (df, bound, f, idx);
    if (irred)
      polygen_JL2 (n, k, df, dg, nb_comb, ff, bound2);
    /* clear */
    for (i = 0; i <= df; i ++)
      mpz_clear (f[i]);
    free (f);
}

static void
usage ()
{
    fprintf (stderr, "./dlpolyselect -N xxx -df xxx -dg xxx -bound xxx [-modr xxx] [-modm xxx] [-t xxx] [-skew]\n");
    exit (1);
}

int
main (int argc, char *argv[])
{
    int i;
    mpz_t N;
    unsigned int df = 0, dg = 0;
    int nthreads = 1;
    unsigned int bound = 4; /* bound on the coefficients of f */
    unsigned long maxtries;
    double t;
    unsigned long modr = 0, modm = 1;
    unsigned long multiplier = 1;

    t = seconds ();
    mpz_init (N);

    /* printf command-line */
    printf ("#");
    for (i = 0; i < argc; i++)
        printf (" %s", argv[i]);
    printf ("\n");
    fflush (stdout);

    /* parsing */
    while (argc >= 2 && argv[1][0] == '-')
    {
        if (argc >= 3 && strcmp (argv[1], "-N") == 0) {
            mpz_set_str (N, argv[2], 10);
            argv += 2;
            argc -= 2;
        }
        else if (argc >= 3 && strcmp (argv[1], "-df") == 0) {
            df = atoi (argv[2]);
            argv += 2;
            argc -= 2;
        }
        else if (argc >= 3 && strcmp (argv[1], "-dg") == 0) {
            dg = atoi (argv[2]);
            argv += 2;
            argc -= 2;
        }
        else if (argc >= 3 && strcmp (argv[1], "-bound") == 0) {
            bound = atoi (argv[2]);
            argv += 2;
            argc -= 2;
        }
        else if (argc >= 3 && strcmp (argv[1], "-modm") == 0) {
	    modm = strtoul (argv[2], NULL, 10);
            argv += 2;
            argc -= 2;
        }
        else if (argc >= 3 && strcmp (argv[1], "-modr") == 0) {
	    modr = strtoul (argv[2], NULL, 10);
            argv += 2;
            argc -= 2;
        }
        else if (argc >= 3 && strcmp (argv[1], "-t") == 0) {
            nthreads = atoi (argv[2]);
            argv += 2;
            argc -= 2;
        }
        else if (argc >= 3 && strcmp (argv[1], "-k") == 0) {
            multiplier = atoi (argv[2]);
            argv += 2;
            argc -= 2;
        }
        else if (argc >= 2 && strcmp (argv[1], "-skew") == 0) {
            skew = 1;
            argv += 1;
            argc -= 1;
        }
        else if (argc >= 3 && strcmp (argv[1], "-Bf") == 0) {
            Bf = atof (argv[2]);
            argv += 2;
            argc -= 2;
        }
        else if (argc >= 3 && strcmp (argv[1], "-Bg") == 0) {
            Bg = atof (argv[2]);
            argv += 2;
            argc -= 2;
        }
        else if (argc >= 3 && strcmp (argv[1], "-area") == 0) {
            Area = atof (argv[2]);
            argv += 2;
            argc -= 2;
        }
        else {
            fprintf (stderr, "Invalid option: %s\n", argv[1]);
            usage();
            exit (1);
        }
    }

    if (mpz_cmp_ui (N, 0) <= 0) {
        fprintf (stderr, "Error, missing input number (-N option)\n");
        usage ();
    }

    if (df == 0) {
        fprintf (stderr, "Error, error degree (-df option)\n");
        usage ();
    }

    if (dg == 0 || dg >= df) {
        fprintf (stderr, "Error, missing or error degree (-dg option)\n");
        fprintf (stderr, "       only support dg < df.\n");
        usage ();
    }

    opt_flag = Bf != 0 && Bg != 0 && Area != 0;

    srand (time (NULL));

    ASSERT_ALWAYS (bound >= 1);

<<<<<<< HEAD
#ifdef SKEW
    init_count (bound, df);
    maxtries = count[0];
#else
    /* check modm has no common factor with B, B+1, 2B+1 and 2B to avoid
       a bias between classes mod 'modm' */
    if (gcd_uint64 (modm, 2 * bound) != 1 || gcd_uint64 (modm, bound + 1) != 1
        || gcd_uint64 (modm, 2 * bound + 1) != 1)
      {
        fprintf (stderr, "Error, modm should be coprime to 2*bound(bound+1)(2*bound+1)\n");
        exit (1);
      }
    double maxtries_double = (double) bound;
    maxtries_double *= (double) (bound + 1);
    maxtries_double *= pow ((double) (2 * bound + 1), (double) (df - 2));
    maxtries_double *= (double) (2 * bound);
    if (maxtries_double >= (double) ULONG_MAX)
      maxtries = ULONG_MAX;
    else
      maxtries = (unsigned long) maxtries_double;
#endif
=======
    if (skew) {
        init_count (bound, df);
        maxtries = count[0];
    } else {
        double maxtries_double = (double) bound;
        maxtries_double *= (double) (bound + 1);
        maxtries_double *= pow ((double) (2 * bound + 1), (double) (df - 2));
        maxtries_double *= (double) (2 * bound);
        if (maxtries_double >= (double) ULONG_MAX)
            maxtries = ULONG_MAX;
        else
            maxtries = (unsigned long) maxtries_double;
    }
>>>>>>> 25eac1c5

    unsigned int bound2 = 1; /* bound on the coefficients of linear
                                combinations from the LLL short vectors */
    double nb_comb_f;
    unsigned long nb_comb;
    /* we try all combinations u = c[0]*v[0] + ... + c[dg]*v[dg] with
       -bound2 <= c[j] <= bound2, except 0 <= c[0] <= bound2 since u and -u
       are equivalent, and except c[0] = ... = c[dg] = 0, this gives a total
       of (bound2+1)*(2*bound2+1)^dg-1 */
    nb_comb_f = (double) (bound2 + 1) * pow ((double) (2 * bound2 + 1),
                                            (double) dg);
    nb_comb = (nb_comb_f > (double) ULONG_MAX) ? ULONG_MAX
      : (unsigned long) nb_comb_f;

    printf ("# will generate about %lu polynomials\n", maxtries / modm);

#ifdef HAVE_OPENMP
    omp_set_num_threads (nthreads);
#pragma omp parallel for schedule(dynamic)
#else
    if (nthreads > 1) {
        fprintf(stderr, "Warning: openmp unavailable, -t ignored\n");
    }
#endif
    for (unsigned long c = modr; c < maxtries; c += modm)
      polygen_JL1 (N, multiplier, df, dg, bound, c, nb_comb, bound2);

    t = seconds () - t;

    printf ("# found %lu irreducible f out of %lu candidates out of %lu\n",
            f_irreducible, f_candidate, maxtries / modm);
    printf ("# best score %1.2f, worst %1.2f, max guard %1.2f\n",
            best_score_f, worst_score_f, max_guard);
    if (max_guard > ALPHA_BOUND_GUARD)
      printf ("# Warning: max_guard > ALPHA_BOUND_GUARD, might "
              "have missed some polynomials\n");
    printf ("# Time %.2fs", t);
#ifdef TIMINGS
    printf (" (roots %.2fs, irred %.2fs, lll %.2fs, MurphyE %.2fs)",
            timer[TIMER_ROOTS], timer[TIMER_IRRED], timer[TIMER_LLL],
	    timer[TIMER_MURPHYE]);
#endif
    printf ("\n");

    mpz_clear (N);
    if (skew)
        free (count);

    return 0;
}<|MERGE_RESOLUTION|>--- conflicted
+++ resolved
@@ -811,33 +811,20 @@
 
     ASSERT_ALWAYS (bound >= 1);
 
-<<<<<<< HEAD
-#ifdef SKEW
-    init_count (bound, df);
-    maxtries = count[0];
-#else
-    /* check modm has no common factor with B, B+1, 2B+1 and 2B to avoid
-       a bias between classes mod 'modm' */
-    if (gcd_uint64 (modm, 2 * bound) != 1 || gcd_uint64 (modm, bound + 1) != 1
-        || gcd_uint64 (modm, 2 * bound + 1) != 1)
-      {
-        fprintf (stderr, "Error, modm should be coprime to 2*bound(bound+1)(2*bound+1)\n");
-        exit (1);
-      }
-    double maxtries_double = (double) bound;
-    maxtries_double *= (double) (bound + 1);
-    maxtries_double *= pow ((double) (2 * bound + 1), (double) (df - 2));
-    maxtries_double *= (double) (2 * bound);
-    if (maxtries_double >= (double) ULONG_MAX)
-      maxtries = ULONG_MAX;
-    else
-      maxtries = (unsigned long) maxtries_double;
-#endif
-=======
     if (skew) {
         init_count (bound, df);
         maxtries = count[0];
     } else {
+      /* check modm has no common factor with B, B+1, 2B+1 and 2B to avoid
+         a bias between classes mod 'modm' */
+        if (gcd_uint64 (modm, 2 * bound) != 1 ||
+          gcd_uint64 (modm, bound + 1) != 1 ||
+          gcd_uint64 (modm, 2 * bound + 1) != 1)
+          {
+            fprintf (stderr, "Error, modm should be coprime to "
+                     "2*bound(bound+1)(2*bound+1)\n");
+            exit (1);
+          }
         double maxtries_double = (double) bound;
         maxtries_double *= (double) (bound + 1);
         maxtries_double *= pow ((double) (2 * bound + 1), (double) (df - 2));
@@ -847,7 +834,6 @@
         else
             maxtries = (unsigned long) maxtries_double;
     }
->>>>>>> 25eac1c5
 
     unsigned int bound2 = 1; /* bound on the coefficients of linear
                                 combinations from the LLL short vectors */
