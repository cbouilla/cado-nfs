--- conflicted
+++ resolved
@@ -23,11 +23,7 @@
   SMALLOC(H->hc, H->hm, "hashInit 1");
   SMALLOC(H->ht, H->hm, "hashInit 2");
   if (verbose) fprintf (stderr, "Hash table:\n"
-<<<<<<< HEAD
-			"Hash (p,r) uses %lu-bit type, hash index uses %lu-bit type\n"
-=======
 			"Hash (p,r) uses %zu-bit type, hash index uses %zu-bit type,\n"
->>>>>>> 9dca97d7
 			"Allocated hash table of total size %lu MB\n",
 			sizeof(HT_T) * CHAR_BIT, sizeof(HR_T) * CHAR_BIT,
 			(unsigned long) (H->hm * (sizeof(HC_T) + sizeof(ht_t))) >> 20);
