--- conflicted
+++ resolved
@@ -77,11 +77,10 @@
 }
 
 /* Print functions */
-<<<<<<< HEAD
-void mpz_poly_fprintf_var (FILE *fp, mpz_poly_srcptr f, char var, int end);
-=======
 int mpz_poly_asprintf(char ** res, mpz_poly_srcptr f);
->>>>>>> ef6cd158
+/* Print coefficients of f.
+ * endl = 1 if "\n" at the end of fprintf. */
+void mpz_poly_fprintf_endl (FILE *fp, mpz_poly_srcptr f, int endl);
 void mpz_poly_fprintf(FILE *fp, mpz_poly_srcptr f);
 void mpz_poly_fprintf_coeffs (FILE *fp, mpz_poly_srcptr f, const char sep);
 void mpz_poly_fprintf_cado_format (FILE *fp, mpz_poly_srcptr f,
@@ -199,12 +198,7 @@
 void mpz_poly_factor_list_clear(mpz_poly_factor_list_ptr l);
 void mpz_poly_factor_list_flush(mpz_poly_factor_list_ptr l);
 void mpz_poly_factor_list_push(mpz_poly_factor_list_ptr l, mpz_poly_srcptr f, int m);
-<<<<<<< HEAD
-void mpz_poly_factor_list_fprintf(FILE* ff, mpz_poly_factor_list lf);
-
-=======
 void mpz_poly_factor_list_fprintf(FILE* fp, mpz_poly_factor_list_srcptr l);
->>>>>>> ef6cd158
 int mpz_poly_factor_sqf(mpz_poly_factor_list_ptr lf, mpz_poly_srcptr f, mpz_srcptr p);
 int mpz_poly_factor_ddf(mpz_poly_factor_list_ptr lf, mpz_poly_srcptr f0, mpz_srcptr p);
 int mpz_poly_factor_edf(mpz_poly_factor_list_ptr lf, mpz_poly_srcptr f, int k, mpz_srcptr p, gmp_randstate_t rstate);
