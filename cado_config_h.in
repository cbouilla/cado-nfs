/* CADO_REV indicates the scm-level revision */
#define    CADO_REV        "@CADO_REV@"

#define CADO_VERSION_MAJOR     @CADO_VERSION_MAJOR@
#define CADO_VERSION_MINOR     @CADO_VERSION_MINOR@
#define CADO_VERSION_STRING    "@CADO_VERSION_STRING@"

#define CFLAGS      "@CMAKE_C_FLAGS@"
#define CXXFLAGS    "@CMAKE_CXX_FLAGS@"

#define GMP_INCDIR    "@GMP_INCDIR@"
#define GMP_LIBDIR    "@GMP_LIBDIR@"

#cmakedefine    HAVE_POSIX_MEMALIGN

#cmakedefine    HAVE_GCC_STYLE_AMD64_ASM

#cmakedefine    HAVE_PTHREAD_BARRIER_WAIT

#cmakedefine    HAVE_CURL

#cmakedefine    HAVE_SSE2

#cmakedefine    HAVE_SSE41
#cmakedefine    HAVE_ALLOCA_H
#cmakedefine    HAVE_CABSL
#cmakedefine    HAVE_LOG2
#cmakedefine    HAVE_EXP2

<<<<<<< HEAD
#cmakedefine    HAVE_SYNC_FETCH
=======
#cmakedefine	VOLATILE_IF_GCC_UBUNTU_BUG
>>>>>>> 51487e37
<|MERGE_RESOLUTION|>--- conflicted
+++ resolved
@@ -27,8 +27,6 @@
 #cmakedefine    HAVE_LOG2
 #cmakedefine    HAVE_EXP2
 
-<<<<<<< HEAD
 #cmakedefine    HAVE_SYNC_FETCH
-=======
+
 #cmakedefine	VOLATILE_IF_GCC_UBUNTU_BUG
->>>>>>> 51487e37
